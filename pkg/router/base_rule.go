--- conflicted
+++ resolved
@@ -303,15 +303,10 @@
 			if strings.HasPrefix(path, matchedPath) {
 				// origin path need to save in the header
 				headers.Set(protocol.MosnOriginalHeaderPathKey, path)
-<<<<<<< HEAD
-				headers.Set(protocol.MosnHeaderPathKey, rri.prefixRewrite+path[len(matchedPath):])
+				variable.SetVariableValue(ctx, protocol.MosnHeaderPathKey, rri.prefixRewrite+path[len(matchedPath):])
 				if log.DefaultLogger.GetLogLevel() >= log.INFO {
 					log.DefaultLogger.Infof(RouterLogFormat, "routerule", "finalizePathHeader", "add prefix to path, prefix is "+rri.prefixRewrite)
 				}
-=======
-				variable.SetVariableValue(ctx, protocol.MosnHeaderPathKey, rri.prefixRewrite+path[len(matchedPath):])
-				log.DefaultLogger.Infof(RouterLogFormat, "routerule", "finalizePathHeader", "add prefix to path, prefix is "+rri.prefixRewrite)
->>>>>>> 653c2f34
 			}
 			return
 		}
@@ -321,15 +316,10 @@
 			rewritedPath := rri.regexPattern.ReplaceAllString(path, rri.regexRewrite.Substitution)
 			if rewritedPath != path {
 				headers.Set(protocol.MosnOriginalHeaderPathKey, path)
-<<<<<<< HEAD
-				headers.Set(protocol.MosnHeaderPathKey, rewritedPath)
+				variable.SetVariableValue(ctx, protocol.MosnHeaderPathKey, rewritedPath)
 				if log.DefaultLogger.GetLogLevel() >= log.INFO {
 					log.DefaultLogger.Infof(RouterLogFormat, "routerule", "finalizePathHeader", "regex rewrite path, rewrited path is "+rewritedPath)
 				}
-=======
-				variable.SetVariableValue(ctx, protocol.MosnHeaderPathKey, rewritedPath)
-				log.DefaultLogger.Infof(RouterLogFormat, "routerule", "finalizePathHeader", "regex rewrite path, rewrited path is "+rewritedPath)
->>>>>>> 653c2f34
 			}
 		}
 
