package flowcontrol

import (
	"context"
	"net"
	"testing"

<<<<<<< HEAD
	"mosn.io/pkg/variable"

	"mosn.io/api"

	mosnctx "mosn.io/mosn/pkg/context"
=======
	sentinel "github.com/alibaba/sentinel-golang/api"
>>>>>>> e9535c19

	"github.com/alibaba/sentinel-golang/core/base"
	"github.com/alibaba/sentinel-golang/core/flow"
	"github.com/stretchr/testify/assert"
	"mosn.io/api"
	v2 "mosn.io/mosn/pkg/config/v2"
	mosnctx "mosn.io/mosn/pkg/context"
	"mosn.io/mosn/pkg/network"
	"mosn.io/mosn/pkg/types"
	"mosn.io/mosn/pkg/variable"
	"mosn.io/pkg/buffer"
)

const (
	HTTP1 types.ProtocolName = "Http1"
	Dubbo types.ProtocolName = "Dubbo"
)

func MockInboundFilter(mockConfig *Config) *StreamFilter {
	sf := NewStreamFilter(&DefaultCallbacks{config: mockConfig}, base.Inbound)
	sf.SetReceiveFilterHandler(&mockStreamReceiverFilterHandler{})
	sf.SetSenderFilterHandler(&mockStreamSenderFilterHandler{})
	return sf
}
func TestStreamFilter(t *testing.T) {

	mockConfig := &Config{
		GlobalSwitch: false,
		Monitor:      false,
		KeyType:      "PATH",
		Rules: []*flow.Rule{
			{
				ID:              "0",
				Resource:        "/http",
				Threshold:       1,
				ControlBehavior: 0,
			},
		},
	}
	flow.LoadRules(mockConfig.Rules)
	// global switch disabled
	sf := MockInboundFilter(mockConfig)

	status := sf.OnReceive(context.Background(), nil, nil, nil)
	assert.Equal(t, api.StreamFilterContinue, status)

	// global switch enabled
	mockConfig.GlobalSwitch = true
	status = sf.OnReceive(context.Background(), nil, nil, nil)
	assert.Equal(t, api.StreamFilterContinue, status)

	ctx := context.Background()
	ctx = mosnctx.WithValue(ctx, types.ContextKeyDownStreamProtocol, HTTP1)

	m := make(map[string]string)
	m["Http1_request_path"] = "/http"
	for k := range m {
		// register test variable
		variable.RegisterVariable(variable.NewBasicVariable(k, nil,
			func(ctx context.Context, variableValue *variable.IndexedValue, data interface{}) (s string, err error) {
				val := m[k]
				return val, nil
			}, nil, 0))
	}
	variable.RegisterProtocolResource(HTTP1, api.PATH, "request_path")

	// test pass
	status = sf.OnReceive(ctx, nil, nil, nil)
	assert.Equal(t, api.StreamFilterContinue, status)
	// test block
	for i := 0; i < 5; i++ {
		status = sf.OnReceive(ctx, nil, nil, nil)
	}
	assert.Equal(t, api.StreamFilterStop, status)
	sf.OnDestroy()
}

func BenchmarkStreamFilter_OnReceive(b *testing.B) {
	cb := &DefaultCallbacks{}
	filter := NewStreamFilter(cb, base.Inbound)

	filter.SetReceiveFilterHandler(&mockStreamReceiverFilterHandler{})
	filter.SetSenderFilterHandler(&mockStreamSenderFilterHandler{})

	header := mockRPCHeader("testingService", "sum")
	ctx := context.Background()
	b.ResetTimer()
	for i := 0; i < b.N; i++ {
		filter.OnReceive(ctx, header, nil, nil)
	}
}

func BenchmarkStreamFilter_OnReceive_SwitchOn(b *testing.B) {
	cb := &DefaultCallbacks{}
	filter := NewStreamFilter(cb, base.Inbound)

	filter.SetReceiveFilterHandler(&mockStreamReceiverFilterHandler{})
	filter.SetSenderFilterHandler(&mockStreamSenderFilterHandler{})

	header := mockRPCHeader("testingService", "sum")
	ctx := context.Background()
	b.ResetTimer()
	for i := 0; i < b.N; i++ {
		filter.OnReceive(ctx, header, nil, nil)
	}
}

type mockStreamReceiverFilterHandler struct {
	api.StreamReceiverFilterHandler
}

func (m *mockStreamReceiverFilterHandler) RequestInfo() api.RequestInfo {
	mockReqInfo := network.NewRequestInfo()
	mockReqInfo.OnUpstreamHostSelected(&MockHost{
		ip: "127.0.0.1",
	})
	ri := &mockRequestInfo{
		RequestInfo: mockReqInfo,
	}
	return ri
}

func (m *mockStreamReceiverFilterHandler) SendDirectResponse(headers api.HeaderMap, buf buffer.IoBuffer, trailers api.HeaderMap) {

}

func (m *mockStreamReceiverFilterHandler) Connection() api.Connection {
	mc := &mockConnection{}
	return mc
}

type mockStreamSenderFilterHandler struct {
	api.StreamSenderFilterHandler
}

func (m *mockStreamSenderFilterHandler) RequestInfo() api.RequestInfo {
	ri := &mockRequestInfo{
		flags: map[api.ResponseFlag]bool{
			api.RateLimited: true,
		},
	}
	return ri
}

func (m *mockStreamSenderFilterHandler) Connection() api.Connection {
	return nil
}

type mockRequestInfo struct {
	api.RequestInfo
	flags map[api.ResponseFlag]bool
	code  int
}

func (m *mockRequestInfo) GetResponseFlag(flag api.ResponseFlag) bool {
	return m.flags[flag]
}

func (m *mockRequestInfo) ResponseCode() int {
	return m.code
}

func mockRPCHeader(service string, method string) types.HeaderMap {
	mockHeader := &mockHeaderMap{
		headers: map[string]string{},
	}
	// mockHeader.Set(constants.SOFARPC_ROUTER_HEADER_TARGET_SERVICE_UNIQUE_NAME, service)
	// mockHeader.Set(constants.SOFARPC_ROUTER_HEADER_METHOD_NAME, method)
	return mockHeader
}

type MockHost struct {
	ip          string
	healthFlags uint64
}

func (m *MockHost) CreateConnection(context context.Context) types.CreateConnectionData {
	return types.CreateConnectionData{}
}

func (m *MockHost) ClearHealthFlag(flag api.HealthFlag) {
	m.healthFlags &= ^uint64(flag)
}

func (m *MockHost) ContainHealthFlag(flag api.HealthFlag) bool {
	return m.healthFlags&uint64(flag) > 0
}

func (m *MockHost) SetHealthFlag(flag api.HealthFlag) {
	m.healthFlags |= uint64(flag)
}

func (m *MockHost) HealthFlag() api.HealthFlag {
	return api.HealthFlag(m.healthFlags)
}

func (m *MockHost) Health() bool {
	return m.healthFlags == 0
}

func (m *MockHost) Hostname() string {
	return ""
}

// Metadata returns the host's meta data
func (m *MockHost) Metadata() api.Metadata {
	return nil
}

// ClusterInfo returns the cluster info
func (m *MockHost) ClusterInfo() types.ClusterInfo {
	return nil
}

// Address returns the host's Addr structure
func (m *MockHost) Address() net.Addr {
	return nil
}

// AddressString retuens the host's address string
func (m *MockHost) AddressString() string {
	return m.ip
}

// HostStats returns the host stats metrics
func (m *MockHost) HostStats() types.HostStats {
	return types.HostStats{}
}

// Weight returns the host weight
func (m *MockHost) Weight() uint32 {
	return 0
}

// Config creates a host config by the host attributes
func (m *MockHost) Config() v2.Host {
	return v2.Host{}
}

func (m *MockHost) SupportTLS() bool {
	return false
}

type MockSendHandler struct {
}

func (m MockSendHandler) Route() api.Route {
	panic("implement me")
}

var (
	mockErrorRI = &mockRequestInfo{
		flags: map[api.ResponseFlag]bool{
			api.UpstreamRequestTimeout: true,
		},
	}
	mockNormalRI = &mockRequestInfo{
		flags: map[api.ResponseFlag]bool{},
		code:  types.SuccessCode,
	}
)

func (m MockSendHandler) RequestInfo() api.RequestInfo {
	return mockNormalRI
}

func (m MockSendHandler) Connection() api.Connection {
	panic("implement me")
}

func (m MockSendHandler) GetResponseHeaders() api.HeaderMap {
	panic("implement me")
}

func (m MockSendHandler) SetResponseHeaders(headers api.HeaderMap) {
	panic("implement me")
}

func (m MockSendHandler) GetResponseData() buffer.IoBuffer {
	panic("implement me")
}

func (m MockSendHandler) SetResponseData(buf buffer.IoBuffer) {
	panic("implement me")
}

func (m MockSendHandler) GetResponseTrailers() api.HeaderMap {
	panic("implement me")
}

func (m MockSendHandler) SetResponseTrailers(trailers api.HeaderMap) {
	panic("implement me")
}

type mockConnection struct {
	api.Connection
}

func (m mockConnection) RemoteAddr() net.Addr {
	ma := &mockAddr{}
	return ma
}

type mockAddr struct {
	net.Addr
}

func (m mockAddr) Network() string {
	return ""
}
func (m mockAddr) String() string {
	return ""
}

type mockHeaderMap struct {
	api.HeaderMap
	headers map[string]string
}

func (headers *mockHeaderMap) Get(key string) (string, bool) {
	if value, ok := headers.headers[key]; ok {
		return value, true
	} else {
		return "", false
	}
}

func (h *mockHeaderMap) Set(key, value string) {
	h.headers[key] = value
}

func (h *mockHeaderMap) Del(key string) {
	delete(h.headers, key)
}

func TestStreamFilter_Append(t *testing.T) {
	cb := &DefaultCallbacks{}
	filter := NewStreamFilter(cb, base.Inbound)

	filter.SetReceiveFilterHandler(&mockStreamReceiverFilterHandler{})
	filter.SetSenderFilterHandler(&mockStreamSenderFilterHandler{})

	header := mockRPCHeader("testingService", "sum")
	ctx := context.Background()

	filter.BlockError = base.NewBlockError(base.BlockTypeFlow)
	assert.Equal(t, api.StreamFilterStop, filter.Append(ctx, header, nil, nil))

	// clear block error, nil block error and Entry
	filter.BlockError = nil
	assert.Equal(t, api.StreamFilterContinue, filter.Append(ctx, header, nil, nil))

	// set entry
	entry, err := sentinel.Entry("test")
	assert.Nil(t, err)
	filter.Entry = entry
	assert.Equal(t, api.StreamFilterContinue, filter.Append(ctx, header, nil, nil))

}<|MERGE_RESOLUTION|>--- conflicted
+++ resolved
@@ -5,26 +5,20 @@
 	"net"
 	"testing"
 
-<<<<<<< HEAD
-	"mosn.io/pkg/variable"
-
-	"mosn.io/api"
-
-	mosnctx "mosn.io/mosn/pkg/context"
-=======
 	sentinel "github.com/alibaba/sentinel-golang/api"
->>>>>>> e9535c19
-
 	"github.com/alibaba/sentinel-golang/core/base"
 	"github.com/alibaba/sentinel-golang/core/flow"
 	"github.com/stretchr/testify/assert"
 	"mosn.io/api"
+	"mosn.io/pkg/buffer"
+	pkgtypes "mosn.io/pkg/types"
+	"mosn.io/pkg/variable"
+
+	mosnctx "mosn.io/pkg/context"
+
 	v2 "mosn.io/mosn/pkg/config/v2"
-	mosnctx "mosn.io/mosn/pkg/context"
 	"mosn.io/mosn/pkg/network"
 	"mosn.io/mosn/pkg/types"
-	"mosn.io/mosn/pkg/variable"
-	"mosn.io/pkg/buffer"
 )
 
 const (
@@ -66,7 +60,7 @@
 	assert.Equal(t, api.StreamFilterContinue, status)
 
 	ctx := context.Background()
-	ctx = mosnctx.WithValue(ctx, types.ContextKeyDownStreamProtocol, HTTP1)
+	ctx = mosnctx.WithValue(ctx, mosnctx.ContextKeyDownStreamProtocol, HTTP1)
 
 	m := make(map[string]string)
 	m["Http1_request_path"] = "/http"
@@ -272,7 +266,7 @@
 	}
 	mockNormalRI = &mockRequestInfo{
 		flags: map[api.ResponseFlag]bool{},
-		code:  types.SuccessCode,
+		code:  pkgtypes.SuccessCode,
 	}
 )
 
