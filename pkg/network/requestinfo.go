/*
 * Licensed to the Apache Software Foundation (ASF) under one or more
 * contributor license agreements.  See the NOTICE file distributed with
 * this work for additional information regarding copyright ownership.
 * The ASF licenses this file to You under the Apache License, Version 2.0
 * (the "License"); you may not use this file except in compliance with
 * the License.  You may obtain a copy of the License at
 *
 *     http://www.apache.org/licenses/LICENSE-2.0
 *
 * Unless required by applicable law or agreed to in writing, software
 * distributed under the License is distributed on an "AS IS" BASIS,
 * WITHOUT WARRANTIES OR CONDITIONS OF ANY KIND, either express or implied.
 * See the License for the specific language governing permissions and
 * limitations under the License.
 */

package network

import (
	"net"
	"time"

	"mosn.io/api"
)

// RequestInfo
type RequestInfo struct {
<<<<<<< HEAD
	protocol                 types.ProtocolName
=======
	protocol                 api.Protocol
>>>>>>> d8463502
	startTime                time.Time
	responseFlag             api.ResponseFlag
	upstreamHost             api.HostInfo
	requestReceivedDuration  time.Duration
	requestFinishedDuration  time.Duration
	responseReceivedDuration time.Duration
	processTimeDuration      time.Duration
	bytesSent                uint64
	bytesReceived            uint64
	responseCode             int
	localAddress             string
	downstreamLocalAddress   net.Addr
	downstreamRemoteAddress  net.Addr
	isHealthCheckRequest     bool
	routerRule               api.RouteRule
}

// todo check
<<<<<<< HEAD
func newRequestInfoWithPort(protocol types.ProtocolName) types.RequestInfo {
=======
func newRequestInfoWithPort(protocol api.Protocol) api.RequestInfo {
>>>>>>> d8463502
	return &RequestInfo{
		protocol:  protocol,
		startTime: time.Now(),
	}
}

// NewrequestInfo
func NewRequestInfo() api.RequestInfo {
	return &RequestInfo{
		startTime: time.Now(),
	}
}

func (r *RequestInfo) StartTime() time.Time {
	return r.startTime
}

func (r *RequestInfo) SetStartTime() {
	r.startTime = time.Now()
}

func (r *RequestInfo) RequestReceivedDuration() time.Duration {
	return r.requestReceivedDuration
}

func (r *RequestInfo) SetRequestReceivedDuration(t time.Time) {
	r.requestReceivedDuration = t.Sub(r.startTime)
}

func (r *RequestInfo) ResponseReceivedDuration() time.Duration {
	return r.responseReceivedDuration
}

func (r *RequestInfo) SetResponseReceivedDuration(t time.Time) {
	r.responseReceivedDuration = t.Sub(r.startTime)
}

func (r *RequestInfo) RequestFinishedDuration() time.Duration {
	return r.requestFinishedDuration
}

func (r *RequestInfo) SetRequestFinishedDuration(t time.Time) {
	r.requestFinishedDuration = t.Sub(r.startTime)

}

func (r *RequestInfo) ProcessTimeDuration() time.Duration {
	return r.processTimeDuration
}

func (r *RequestInfo) SetProcessTimeDuration(d time.Duration) {
	r.processTimeDuration = d
}

func (r *RequestInfo) BytesSent() uint64 {
	return r.bytesSent
}

func (r *RequestInfo) SetBytesSent(bytesSent uint64) {
	r.bytesSent = bytesSent
}

func (r *RequestInfo) BytesReceived() uint64 {
	return r.bytesReceived
}

func (r *RequestInfo) SetBytesReceived(bytesReceived uint64) {
	r.bytesReceived = bytesReceived
}

<<<<<<< HEAD
func (r *RequestInfo) Protocol() types.ProtocolName {
=======
func (r *RequestInfo) Protocol() api.Protocol {
>>>>>>> d8463502
	return r.protocol
}

func (r *RequestInfo) ResponseCode() int {
	return r.responseCode
}

func (r *RequestInfo) SetResponseCode(code int) {
	r.responseCode = code
}

func (r *RequestInfo) Duration() time.Duration {
	return time.Now().Sub(r.startTime)
}

func (r *RequestInfo) GetResponseFlag(flag api.ResponseFlag) bool {
	return r.responseFlag&flag != 0
}

func (r *RequestInfo) SetResponseFlag(flag api.ResponseFlag) {
	r.responseFlag |= flag
}

func (r *RequestInfo) UpstreamHost() api.HostInfo {
	return r.upstreamHost
}

func (r *RequestInfo) OnUpstreamHostSelected(host api.HostInfo) {
	r.upstreamHost = host
}

func (r *RequestInfo) UpstreamLocalAddress() string {
	return r.localAddress
}

func (r *RequestInfo) SetUpstreamLocalAddress(addr string) {
	r.localAddress = addr
}

func (r *RequestInfo) IsHealthCheck() bool {
	return r.isHealthCheckRequest
}

func (r *RequestInfo) SetHealthCheck(isHc bool) {
	r.isHealthCheckRequest = isHc
}

func (r *RequestInfo) DownstreamLocalAddress() net.Addr {
	return r.downstreamLocalAddress
}

func (r *RequestInfo) SetDownstreamLocalAddress(addr net.Addr) {
	r.downstreamLocalAddress = addr
}

func (r *RequestInfo) DownstreamRemoteAddress() net.Addr {
	return r.downstreamRemoteAddress
}

func (r *RequestInfo) SetDownstreamRemoteAddress(addr net.Addr) {
	r.downstreamRemoteAddress = addr
}

func (r *RequestInfo) RouteEntry() api.RouteRule {
	return r.routerRule
}

func (r *RequestInfo) SetRouteEntry(routerRule api.RouteRule) {
	r.routerRule = routerRule
}<|MERGE_RESOLUTION|>--- conflicted
+++ resolved
@@ -26,11 +26,7 @@
 
 // RequestInfo
 type RequestInfo struct {
-<<<<<<< HEAD
-	protocol                 types.ProtocolName
-=======
 	protocol                 api.Protocol
->>>>>>> d8463502
 	startTime                time.Time
 	responseFlag             api.ResponseFlag
 	upstreamHost             api.HostInfo
@@ -48,12 +44,7 @@
 	routerRule               api.RouteRule
 }
 
-// todo check
-<<<<<<< HEAD
-func newRequestInfoWithPort(protocol types.ProtocolName) types.RequestInfo {
-=======
 func newRequestInfoWithPort(protocol api.Protocol) api.RequestInfo {
->>>>>>> d8463502
 	return &RequestInfo{
 		protocol:  protocol,
 		startTime: time.Now(),
@@ -124,11 +115,7 @@
 	r.bytesReceived = bytesReceived
 }
 
-<<<<<<< HEAD
-func (r *RequestInfo) Protocol() types.ProtocolName {
-=======
 func (r *RequestInfo) Protocol() api.Protocol {
->>>>>>> d8463502
 	return r.protocol
 }
 
