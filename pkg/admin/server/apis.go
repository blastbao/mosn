--- conflicted
+++ resolved
@@ -109,39 +109,24 @@
 		case "router":
 			configmanager.HandleMOSNConfig(configmanager.CfgTypeRouter, func(v interface{}) {
 				routerInfo, ok := v.(map[string]v2.RouterConfiguration)
-<<<<<<< HEAD
-				if ok && len(param) > 0 {
-					handle(routerInfo[param[0]])
-=======
 				if ok && len(p) > 0 {
 					handle(routerInfo[p[0]])
->>>>>>> 7e9599e2
 				}
 			})
 
 		case "cluster":
 			configmanager.HandleMOSNConfig(configmanager.CfgTypeCluster, func(v interface{}) {
 				clusterInfo, ok := v.(map[string]v2.Cluster)
-<<<<<<< HEAD
-				if ok && len(param) > 0 {
-					handle(clusterInfo[param[0]])
-=======
 				if ok && len(p) > 0 {
 					handle(clusterInfo[p[0]])
->>>>>>> 7e9599e2
 				}
 			})
 
 		case "listener":
 			configmanager.HandleMOSNConfig(configmanager.CfgTypeListener, func(v interface{}) {
 				listenerInfo, ok := v.(map[string]v2.Listener)
-<<<<<<< HEAD
-				if ok && len(param) > 0 {
-					handle(listenerInfo[param[0]])
-=======
 				if ok && len(p) > 0 {
 					handle(listenerInfo[p[0]])
->>>>>>> 7e9599e2
 				}
 			})
 		default:
