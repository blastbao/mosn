package types

import (
	"context"
	"crypto/tls"
	"io"
	"net"
<<<<<<< HEAD
	"gitlab.alipay-inc.com/afe/mosn/pkg/log"
=======

	"github.com/rcrowley/go-metrics"
>>>>>>> 52d54df7
)

const (
	ListenerStatsPrefix = "listener.%d."
)

type Listener interface {
	Name() string

	Addr() net.Addr

	Start(lctx context.Context)

	Stop()

	ListenerTag() uint64

	ListenerFD() (uintptr, error)

	PerConnBufferLimitBytes() uint32

	SetListenerCallbacks(cb ListenerEventListener)

	Close(lctx context.Context) error
}

// Callbacks invoked by a listener.
type ListenerEventListener interface {
	OnAccept(rawc net.Conn, handOffRestoredDestinationConnections bool)

	OnNewConnection(conn Connection, ctx context.Context)

	OnClose()
}

type FilterStatus string

const (
	Continue      FilterStatus = "Continue"
	StopIteration FilterStatus = "StopIteration"
)

type ListenerFilter interface {
	// Called when a raw connection is accepted, but before a Connection is created.
	OnAccept(cb ListenerFilterCallbacks) FilterStatus
}

// called by listener filter to talk to listener
type ListenerFilterCallbacks interface {
	Conn() net.Conn

	ContinueFilterChain(success bool, ctx context.Context)
}

// Note: unsupport for now
type ListenerFilterManager interface {
	AddListenerFilter(lf *ListenerFilter)
}

type IoBuffer interface {
	Read(p []byte) (n int, err error)

	ReadOnce(r io.Reader) (n int64, err error)

	ReadFrom(r io.Reader) (n int64, err error)

	Write(p []byte) (n int, err error)

	WriteTo(w io.Writer) (n int64, err error)

	Append(data []byte) error

	AppendByte(data byte) error

	Peek(n int) []byte

	Bytes() []byte

	Cut(offset int) IoBuffer

	Drain(offset int)

	Mark()

	Restore()

	String() string

	Len() int

	Cap() int

	Reset()

	Clone() IoBuffer
}

type BufferWatermarkListener interface {
	OnHighWatermark()

	OnLowWatermark()
}

type HeadersBufferPool interface {
	Take(defaultSize int) (amap map[string]string)

	Give(amap map[string]string)
}

type GenericMapPool interface {
	Take(defaultSize int) (amap map[string]interface{})

	Give(amap map[string]interface{})
}

type ObjectBufferPool interface {
	Take() interface{}

	Give(object interface{})
}

type ConnState string

const (
	Open    ConnState = "Open"
	Closing ConnState = "Closing"
	Closed  ConnState = "Closed"
)

type ConnectionCloseType string

const (
	FlushWrite ConnectionCloseType = "FlushWrite"
	NoFlush    ConnectionCloseType = "NoFlush"
)

type Connection interface {
	Id() uint64

	Start(lctx context.Context)

	// only called by other-stream connection's read loop notifying data buf
	Write(buf ...IoBuffer) error

	Close(ccType ConnectionCloseType, eventType ConnectionEvent) error

	LocalAddr() net.Addr

	RemoteAddr() net.Addr

	AddConnectionEventListener(cb ConnectionEventListener)

	AddBytesReadListener(cb func(bytesRead uint64))

	AddBytesSentListener(cb func(bytesSent uint64))

	NextProtocol() string

	SetNoDelay(enable bool)

	SetReadDisable(disable bool)

	ReadEnabled() bool

	Ssl() *tls.Conn

	SetBufferLimit(limit uint32)

	BufferLimit() uint32

	SetLocalAddress(localAddress net.Addr, restored bool)

	SetStats(stats *ConnectionStats)

	LocalAddressRestored() bool

	GetWriteBuffer() []IoBuffer

	GetReadBuffer() IoBuffer

	AboveHighWatermark() bool

	FilterManager() FilterManager

	// Caution: raw conn only used in io-loop disable mode
	// todo: a better way to provide raw conn
	RawConn() net.Conn
}

type ConnectionStats struct {
	ReadTotal    metrics.Counter
	ReadCurrent  metrics.Gauge
	WriteTotal   metrics.Counter
	WriteCurrent metrics.Gauge
}

type ClientConnection interface {
	Connection

	// connect to server in a async way
	Connect(ioEnabled bool) error
}

type ConnectionEvent string

const (
	RemoteClose     ConnectionEvent = "RemoteClose"
	LocalClose      ConnectionEvent = "LocalClose"
	OnReadErrClose  ConnectionEvent = "OnReadErrClose"
	OnWriteErrClose ConnectionEvent = "OnWriteErrClose"
	OnConnect       ConnectionEvent = "OnConnect"
	Connected       ConnectionEvent = "ConnectedFlag"
	ConnectTimeout  ConnectionEvent = "ConnectTimeout"
	ConnectFailed   ConnectionEvent = "ConnectFailed"
)

func (ce ConnectionEvent) IsClose() bool {
	return ce == LocalClose || ce == RemoteClose ||
		ce == OnReadErrClose || ce == OnWriteErrClose
}

// Network level callbacks that happen on a connection.
type ConnectionEventListener interface {
	OnEvent(event ConnectionEvent)

	OnAboveWriteBufferHighWatermark()

	OnBelowWriteBufferLowWatermark()
}

type ConnectionHandler interface {
	NumConnections() uint64

	StartListener(l Listener, logger log.Logger, networkFiltersFactory NetworkFilterChainFactory, streamFiltersFactories []StreamFilterChainFactory)

	FindListenerByAddress(addr net.Addr) Listener

	RemoveListeners(listenerTag uint64)

	StopListener(listenerTag uint64, lctx context.Context)

	StopListeners(lctx context.Context)

	ListListenersFD(lctx context.Context) []uintptr
}

// only called by conn read loop
type ReadFilter interface {
	OnData(buffer IoBuffer) FilterStatus

	// example: tcp代理可通过此方法在收到downstream请求时生成upstream connection
	OnNewConnection() FilterStatus

	InitializeReadFilterCallbacks(cb ReadFilterCallbacks)
}

// only called by conn accept loop
type WriteFilter interface {
	OnWrite(buffer []IoBuffer) FilterStatus
}

// called by read filter to talk to connection
type ReadFilterCallbacks interface {
	Connection() Connection

	ContinueReading()

	UpstreamHost() HostInfo

	SetUpstreamHost(upstreamHost HostInfo)
}

type FilterManager interface {
	AddReadFilter(rf ReadFilter)

	AddWriteFilter(wf WriteFilter)

	ListWriteFilters() []WriteFilter

	ListReadFilter() []ReadFilter

	InitializeReadFilters() bool

	// only called by connection read loop
	OnRead()

	OnWrite() FilterStatus
}

type FilterChainFactory interface {
	CreateNetworkFilterChain(conn Connection)

	CreateListenerFilterChain(listener ListenerFilterManager)
}


type NetworkFilterFactoryCb func(manager FilterManager)

type NetworkFilterChainFactory interface {
	CreateFilterFactory(clusterManager ClusterManager, context context.Context) NetworkFilterFactoryCb
}

type Addresses []net.Addr

func (as Addresses) Contains(addr net.Addr) bool {
	for _, one := range as {
		// TODO: support port wildcard
		if one.String() == addr.String() {
			return true
		}
	}

	return false
}<|MERGE_RESOLUTION|>--- conflicted
+++ resolved
@@ -5,12 +5,10 @@
 	"crypto/tls"
 	"io"
 	"net"
-<<<<<<< HEAD
+
 	"gitlab.alipay-inc.com/afe/mosn/pkg/log"
-=======
 
 	"github.com/rcrowley/go-metrics"
->>>>>>> 52d54df7
 )
 
 const (
@@ -306,7 +304,6 @@
 	CreateListenerFilterChain(listener ListenerFilterManager)
 }
 
-
 type NetworkFilterFactoryCb func(manager FilterManager)
 
 type NetworkFilterChainFactory interface {
