--- conflicted
+++ resolved
@@ -52,17 +52,12 @@
 
 // MetricsSink flush metrics to backend storage
 type MetricsSink interface {
-<<<<<<< HEAD
-	Flush(metrics []metrics.Registry)
+
+	// Flush flush given metrics
+	Flush(metrics []Metrics)
 }
 
 // Temp Header Keys used in metrics
 const (
 	MetricsHeaderResponseStatus = "x-mosn-metrics-status"
-)
-=======
-
-	// Flush flush given metrics
-	Flush(metrics []Metrics)
-}
->>>>>>> 7428980f
+)