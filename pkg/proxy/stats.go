/*
 * Licensed to the Apache Software Foundation (ASF) under one or more
 * contributor license agreements.  See the NOTICE file distributed with
 * this work for additional information regarding copyright ownership.
 * The ASF licenses this file to You under the Apache License, Version 2.0
 * (the "License"); you may not use this file except in compliance with
 * the License.  You may obtain a copy of the License at
 *
 *     http://www.apache.org/licenses/LICENSE-2.0
 *
 * Unless required by applicable law or agreed to in writing, software
 * distributed under the License is distributed on an "AS IS" BASIS,
 * WITHOUT WARRANTIES OR CONDITIONS OF ANY KIND, either express or implied.
 * See the License for the specific language governing permissions and
 * limitations under the License.
 */

package proxy

import (
	"github.com/alipay/sofa-mosn/pkg/metrics"
	"github.com/alipay/sofa-mosn/pkg/types"
	gometrics "github.com/rcrowley/go-metrics"
)

type Stats struct {
<<<<<<< HEAD
	DownstreamConnectionTotal   metrics.Counter
	DownstreamConnectionDestroy metrics.Counter
	DownstreamConnectionActive  metrics.Counter
	DownstreamBytesReadTotal    metrics.Counter
	DownstreamBytesWriteTotal   metrics.Counter
	DownstreamRequestTotal      metrics.Counter
	DownstreamRequestActive     metrics.Counter
	DownstreamRequestReset      metrics.Counter
	DownstreamRequestTime       metrics.Histogram
	DownstreamRequestTimeTotal  metrics.Counter
=======
	DownstreamConnectionTotal   gometrics.Counter
	DownstreamConnectionDestroy gometrics.Counter
	DownstreamConnectionActive  gometrics.Counter
	DownstreamBytesReadTotal    gometrics.Counter
	DownstreamBytesWriteTotal   gometrics.Counter
	DownstreamRequestTotal      gometrics.Counter
	DownstreamRequestActive     gometrics.Counter
	DownstreamRequestReset      gometrics.Counter
	DownstreamRequestTime       gometrics.Histogram
>>>>>>> 7428980f
}

func newListenerStats(listenerName string) *Stats {
	s := metrics.NewListenerStats(listenerName)
	return newStats(s)
}
func newProxyStats(proxyName string) *Stats {
	s := metrics.NewProxyStats(proxyName)
	return newStats(s)
}

func newStats(s types.Metrics) *Stats {
	return &Stats{
<<<<<<< HEAD
		DownstreamConnectionTotal:   s.Counter(stats.DownstreamConnectionTotal),
		DownstreamConnectionDestroy: s.Counter(stats.DownstreamConnectionDestroy),
		DownstreamConnectionActive:  s.Counter(stats.DownstreamConnectionActive),
		DownstreamBytesReadTotal:    s.Counter(stats.DownstreamBytesReadTotal),
		DownstreamBytesWriteTotal:   s.Counter(stats.DownstreamBytesWriteTotal),
		DownstreamRequestTotal:      s.Counter(stats.DownstreamRequestTotal),
		DownstreamRequestActive:     s.Counter(stats.DownstreamRequestActive),
		DownstreamRequestReset:      s.Counter(stats.DownstreamRequestReset),
		DownstreamRequestTime:       s.Histogram(stats.DownstreamRequestTime),
		DownstreamRequestTimeTotal:  s.Counter(stats.DownstreamRequestTimeTotal),
=======
		DownstreamConnectionTotal:   s.Counter(metrics.DownstreamConnectionTotal),
		DownstreamConnectionDestroy: s.Counter(metrics.DownstreamConnectionDestroy),
		DownstreamConnectionActive:  s.Counter(metrics.DownstreamConnectionActive),
		DownstreamBytesReadTotal:    s.Counter(metrics.DownstreamBytesReadTotal),
		DownstreamBytesWriteTotal:   s.Counter(metrics.DownstreamBytesWriteTotal),
		DownstreamRequestTotal:      s.Counter(metrics.DownstreamRequestTotal),
		DownstreamRequestActive:     s.Counter(metrics.DownstreamRequestActive),
		DownstreamRequestReset:      s.Counter(metrics.DownstreamRequestReset),
		DownstreamRequestTime:       s.Histogram(metrics.DownstreamRequestTime),
>>>>>>> 7428980f
	}
}<|MERGE_RESOLUTION|>--- conflicted
+++ resolved
@@ -24,18 +24,6 @@
 )
 
 type Stats struct {
-<<<<<<< HEAD
-	DownstreamConnectionTotal   metrics.Counter
-	DownstreamConnectionDestroy metrics.Counter
-	DownstreamConnectionActive  metrics.Counter
-	DownstreamBytesReadTotal    metrics.Counter
-	DownstreamBytesWriteTotal   metrics.Counter
-	DownstreamRequestTotal      metrics.Counter
-	DownstreamRequestActive     metrics.Counter
-	DownstreamRequestReset      metrics.Counter
-	DownstreamRequestTime       metrics.Histogram
-	DownstreamRequestTimeTotal  metrics.Counter
-=======
 	DownstreamConnectionTotal   gometrics.Counter
 	DownstreamConnectionDestroy gometrics.Counter
 	DownstreamConnectionActive  gometrics.Counter
@@ -45,7 +33,7 @@
 	DownstreamRequestActive     gometrics.Counter
 	DownstreamRequestReset      gometrics.Counter
 	DownstreamRequestTime       gometrics.Histogram
->>>>>>> 7428980f
+	DownstreamRequestTimeTotal  gometrics.Counter
 }
 
 func newListenerStats(listenerName string) *Stats {
@@ -59,18 +47,6 @@
 
 func newStats(s types.Metrics) *Stats {
 	return &Stats{
-<<<<<<< HEAD
-		DownstreamConnectionTotal:   s.Counter(stats.DownstreamConnectionTotal),
-		DownstreamConnectionDestroy: s.Counter(stats.DownstreamConnectionDestroy),
-		DownstreamConnectionActive:  s.Counter(stats.DownstreamConnectionActive),
-		DownstreamBytesReadTotal:    s.Counter(stats.DownstreamBytesReadTotal),
-		DownstreamBytesWriteTotal:   s.Counter(stats.DownstreamBytesWriteTotal),
-		DownstreamRequestTotal:      s.Counter(stats.DownstreamRequestTotal),
-		DownstreamRequestActive:     s.Counter(stats.DownstreamRequestActive),
-		DownstreamRequestReset:      s.Counter(stats.DownstreamRequestReset),
-		DownstreamRequestTime:       s.Histogram(stats.DownstreamRequestTime),
-		DownstreamRequestTimeTotal:  s.Counter(stats.DownstreamRequestTimeTotal),
-=======
 		DownstreamConnectionTotal:   s.Counter(metrics.DownstreamConnectionTotal),
 		DownstreamConnectionDestroy: s.Counter(metrics.DownstreamConnectionDestroy),
 		DownstreamConnectionActive:  s.Counter(metrics.DownstreamConnectionActive),
@@ -80,6 +56,6 @@
 		DownstreamRequestActive:     s.Counter(metrics.DownstreamRequestActive),
 		DownstreamRequestReset:      s.Counter(metrics.DownstreamRequestReset),
 		DownstreamRequestTime:       s.Histogram(metrics.DownstreamRequestTime),
->>>>>>> 7428980f
+		DownstreamRequestTimeTotal:  s.Counter(metrics.DownstreamRequestTimeTotal),
 	}
 }