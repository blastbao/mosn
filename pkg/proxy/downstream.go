--- conflicted
+++ resolved
@@ -118,20 +118,10 @@
 	snapshot types.ClusterSnapshot
 }
 
-<<<<<<< HEAD
 func newActiveStream(ctx context.Context, proxy *proxy, responseSender types.StreamSender, span types.Span) *downStream {
 	if span != nil && trace.IsTracingEnabled() {
-		ctx = context.WithValue(ctx, types.ContextKeyTraceSpanKey, &trace.SpanKey{TraceId: span.TraceId(), SpanId: span.SpanId()})
-		ctx = context.WithValue(ctx, trace.ActiveSpanKey, span)
-=======
-func newActiveStream(ctx context.Context, proxy *proxy, responseSender types.StreamSender, spanBuilder types.SpanBuilder) *downStream {
-	if spanBuilder != nil && trace.IsTracingEnabled() {
-		span := spanBuilder.BuildSpan(ctx)
-		if span != nil {
-			ctx = mosnctx.WithValue(ctx, types.ContextKeyActiveSpan, span)
-			ctx = mosnctx.WithValue(ctx, types.ContextKeyTraceSpanKey, &trace.SpanKey{TraceId: span.TraceId(), SpanId: span.SpanId()})
-		}
->>>>>>> 6191e4b6
+		ctx = mosnctx.WithValue(ctx, types.ContextKeyActiveSpan, span)
+		ctx = mosnctx.WithValue(ctx, types.ContextKeyTraceSpanKey, &trace.SpanKey{TraceId: span.TraceId(), SpanId: span.SpanId()})
 	}
 
 	proxyBuffers := proxyBuffersByContext(ctx)
@@ -150,25 +140,15 @@
 		stream.responseSender.GetStream().AddEventListener(stream)
 
 		// debug message for downstream
-<<<<<<< HEAD
 		if log.Proxy.GetLogLevel() >= log.DEBUG {
 			log.Proxy.Debugf(stream.context, "client conn id %d, proxy id %d, downstream id %d", proxy.readCallbacks.Connection().ID(), stream.ID, responseSender.GetStream().ID())
-=======
-		if log.DefaultLogger.GetLogLevel() >= log.DEBUG {
-			log.DefaultLogger.Debugf("client conn id %d, proxy id %d, downstream id %d", proxy.readCallbacks.Connection().ID(), stream.ID, responseSender.GetStream().ID())
->>>>>>> 6191e4b6
 		}
 	} else {
 		stream.oneway = true
 
 		// debug message for downstream
-<<<<<<< HEAD
 		if log.Proxy.GetLogLevel() >= log.DEBUG {
 			log.Proxy.Debugf(stream.context, "oneway client conn id %d, proxy id %d", proxy.readCallbacks.Connection().ID(), stream.ID)
-=======
-		if log.DefaultLogger.GetLogLevel() >= log.DEBUG {
-			log.DefaultLogger.Debugf("oneway client conn id %d, proxy id %d", proxy.readCallbacks.Connection().ID(), stream.ID)
->>>>>>> 6191e4b6
 		}
 	}
 
@@ -178,7 +158,9 @@
 	proxy.listenerStats.DownstreamRequestActive.Inc(1)
 
 	// debug message for downstream
-	log.Proxy.Debugf(stream.context, "[proxy][downstream] new downstream, proxyId = %v", stream.ID)
+	if log.Proxy.GetLogLevel() >= log.DEBUG {
+		log.Proxy.Debugf(stream.context, "[proxy][downstream] new downstream, proxyId = %v", stream.ID)
+	}
 	return stream
 }
 
@@ -211,11 +193,7 @@
 
 	// reset corresponding upstream stream
 	if s.upstreamRequest != nil && !s.upstreamProcessDone && !s.oneway {
-<<<<<<< HEAD
 		log.Proxy.Errorf(s.context, "[proxy][downstream] downStream upstreamRequest.resetStream, proxyId: %d", s.ID)
-=======
-		log.DefaultLogger.Errorf("downStream upstreamRequest resetStream id: %d", s.ID)
->>>>>>> 6191e4b6
 		s.upstreamProcessDone = true
 		s.upstreamRequest.resetStream()
 	}
@@ -332,32 +310,20 @@
 			case types.End:
 				return
 			case types.MatchRoute:
-<<<<<<< HEAD
 				log.Proxy.Debugf(s.context, "[proxy][downstream] downstream redo match route %+v", s)
 			case types.Retry:
 				log.Proxy.Debugf(s.context, "[proxy][downstream] downstream retry %+v", s)
 			case types.UpFilter:
 				log.Proxy.Debugf(s.context, "[proxy][downstream] downstream directResponse %+v", s)
-=======
-				log.DefaultLogger.Debugf("downstream redo match route %+v", s)
-			case types.Retry:
-				log.DefaultLogger.Debugf("downstream retry %+v", s)
-			case types.UpFilter:
-				log.DefaultLogger.Debugf("downstream directResponse %+v", s)
->>>>>>> 6191e4b6
 			}
 		}
 	})
 }
 
 func (s *downStream) receive(ctx context.Context, id uint32, phase types.Phase) types.Phase {
-<<<<<<< HEAD
-	log.Proxy.Infof(s.context, "[proxy][downstream] downstream receive proxy request %+v", s)
-=======
-	if log.DefaultLogger.GetLogLevel() >= log.TRACE {
-		log.DefaultLogger.Tracef("downstream OnReceive send upstream request %+v", s)
-	}
->>>>>>> 6191e4b6
+	if log.Proxy.GetLogLevel() >= log.DEBUG {
+		log.Proxy.Debugf(s.context, "[proxy][downstream] downstream receive proxy request %+v", s)
+	}
 
 	for i := 0; i <= int(types.End-types.InitPhase); i++ {
 		switch phase {
@@ -367,13 +333,8 @@
 
 			// downstream filter before route
 		case types.DownFilter:
-<<<<<<< HEAD
 			if log.Proxy.GetLogLevel() >= log.DEBUG {
 				log.Proxy.Debugf(s.context,"downStream Phase %d, id %d", phase, id)
-=======
-			if log.DefaultLogger.GetLogLevel() >= log.TRACE {
-				log.DefaultLogger.Tracef("downStream Phase %d, id %d", phase, id)
->>>>>>> 6191e4b6
 			}
 			s.runReceiveFilters(phase, s.downstreamReqHeaders, s.downstreamReqDataBuf, s.downstreamReqTrailers)
 
@@ -384,13 +345,8 @@
 
 			// match route
 		case types.MatchRoute:
-<<<<<<< HEAD
 			if log.Proxy.GetLogLevel() >= log.DEBUG {
 				log.Proxy.Debugf(s.context,"downStream Phase %d, id %d", phase, id)
-=======
-			if log.DefaultLogger.GetLogLevel() >= log.TRACE {
-				log.DefaultLogger.Tracef("downStream Phase %d, id %d", phase, id)
->>>>>>> 6191e4b6
 			}
 			s.matchRoute()
 			if p, err := s.processError(id); err != nil {
@@ -400,13 +356,8 @@
 
 			// downstream filter after route
 		case types.DownFilterAfterRoute:
-<<<<<<< HEAD
 			if log.Proxy.GetLogLevel() >= log.DEBUG {
 				log.Proxy.Debugf(s.context, "downStream Phase %d, id %d", phase, id)
-=======
-			if log.DefaultLogger.GetLogLevel() >= log.TRACE {
-				log.DefaultLogger.Tracef("downStream Phase %d, id %d", phase, id)
->>>>>>> 6191e4b6
 			}
 			s.runReceiveFilters(phase, s.downstreamReqHeaders, s.downstreamReqDataBuf, s.downstreamReqTrailers)
 
@@ -418,13 +369,8 @@
 			// downstream receive header
 		case types.DownRecvHeader:
 			if s.downstreamReqHeaders != nil {
-<<<<<<< HEAD
 				if log.Proxy.GetLogLevel() >= log.DEBUG {
 					log.Proxy.Debugf(s.context,  "downStream Phase %d, id %d", phase, id)
-=======
-				if log.DefaultLogger.GetLogLevel() >= log.TRACE {
-					log.DefaultLogger.Tracef("downStream Phase %d, id %d", phase, id)
->>>>>>> 6191e4b6
 				}
 				s.receiveHeaders(s.downstreamReqDataBuf == nil && s.downstreamReqTrailers == nil)
 
@@ -437,13 +383,8 @@
 			// downstream receive data
 		case types.DownRecvData:
 			if s.downstreamReqDataBuf != nil {
-<<<<<<< HEAD
 				if log.Proxy.GetLogLevel() >= log.DEBUG {
 					log.Proxy.Debugf(s.context, "downStream Phase %d, id %d", phase, id)
-=======
-				if log.DefaultLogger.GetLogLevel() >= log.TRACE {
-					log.DefaultLogger.Tracef("downStream Phase %d, id %d", phase, id)
->>>>>>> 6191e4b6
 				}
 				s.downstreamReqDataBuf.Count(1)
 				s.receiveData(s.downstreamReqTrailers == nil)
@@ -457,13 +398,8 @@
 			// downstream receive trailer
 		case types.DownRecvTrailer:
 			if s.downstreamReqTrailers != nil {
-<<<<<<< HEAD
 				if log.Proxy.GetLogLevel() >= log.DEBUG {
 					log.Proxy.Debugf(s.context, "downStream Phase %d, id %d", phase, id)
-=======
-				if log.DefaultLogger.GetLogLevel() >= log.TRACE {
-					log.DefaultLogger.Tracef("downStream Phase %d, id %d", phase, id)
->>>>>>> 6191e4b6
 				}
 				s.receiveTrailers()
 
@@ -476,13 +412,8 @@
 			// downstream oneway
 		case types.Oneway:
 			if s.oneway {
-<<<<<<< HEAD
 				if log.Proxy.GetLogLevel() >= log.DEBUG {
 					log.Proxy.Debugf(s.context, "downStream Phase %d, id %d", phase, id)
-=======
-				if log.DefaultLogger.GetLogLevel() >= log.TRACE {
-					log.DefaultLogger.Tracef("downStream Phase %d, id %d", phase, id)
->>>>>>> 6191e4b6
 				}
 				s.cleanStream()
 
@@ -497,13 +428,8 @@
 
 			// retry request
 		case types.Retry:
-<<<<<<< HEAD
 			if log.Proxy.GetLogLevel() >= log.DEBUG {
 				log.Proxy.Debugf(s.context, "downStream Phase %d, id %d", phase, id)
-=======
-			if log.DefaultLogger.GetLogLevel() >= log.TRACE {
-				log.DefaultLogger.Tracef("downStream Phase %d, id %d", phase, id)
->>>>>>> 6191e4b6
 			}
 
 			if s.downstreamReqDataBuf != nil {
@@ -517,38 +443,23 @@
 
 			// wait for upstreamRequest or reset
 		case types.WaitNofity:
-<<<<<<< HEAD
 			if log.Proxy.GetLogLevel() >= log.DEBUG {
 				log.Proxy.Debugf(s.context, "downStream Phase %d, id %d", phase, id)
-=======
-			if log.DefaultLogger.GetLogLevel() >= log.TRACE {
-				log.DefaultLogger.Tracef("downStream Phase %d, id %d", phase, id)
->>>>>>> 6191e4b6
 			}
 			if p, err := s.waitNotify(id); err != nil {
 				return p
 			}
 
-<<<<<<< HEAD
 			if log.Proxy.GetLogLevel() >= log.DEBUG {
 				log.Proxy.Debugf(s.context, "downstream OnReceive send downstream response %+v", s.downstreamRespHeaders)
-=======
-			if log.DefaultLogger.GetLogLevel() >= log.TRACE {
-				log.DefaultLogger.Tracef("downstream OnReceive send downstream response %+v", s.downstreamRespHeaders)
->>>>>>> 6191e4b6
 			}
 
 			phase++
 
 			// upstream filter
 		case types.UpFilter:
-<<<<<<< HEAD
 			if log.Proxy.GetLogLevel() >= log.DEBUG {
 				log.Proxy.Debugf(s.context, "downStream Phase %d, id %d", phase, id)
-=======
-			if log.DefaultLogger.GetLogLevel() >= log.TRACE {
-				log.DefaultLogger.Tracef("downStream Phase %d, id %d", phase, id)
->>>>>>> 6191e4b6
 			}
 			s.runAppendFilters(phase, s.downstreamRespHeaders, s.downstreamRespDataBuf, s.downstreamRespTrailers)
 
@@ -571,13 +482,8 @@
 		case types.UpRecvHeader:
 			// send downstream response
 			if s.downstreamRespHeaders != nil {
-<<<<<<< HEAD
 				if log.Proxy.GetLogLevel() >= log.DEBUG {
 					log.Proxy.Debugf(s.context, "downStream Phase %d, id %d", phase, id)
-=======
-				if log.DefaultLogger.GetLogLevel() >= log.TRACE {
-					log.DefaultLogger.Tracef("downStream Phase %d, id %d", phase, id)
->>>>>>> 6191e4b6
 				}
 				s.upstreamRequest.receiveHeaders(s.downstreamRespDataBuf == nil && s.downstreamRespTrailers == nil)
 
@@ -590,13 +496,8 @@
 			// upstream receive data
 		case types.UpRecvData:
 			if s.downstreamRespDataBuf != nil {
-<<<<<<< HEAD
 				if log.Proxy.GetLogLevel() >= log.DEBUG {
 					log.Proxy.Debugf(s.context, "downStream Phase %d, id %d", phase, id)
-=======
-				if log.DefaultLogger.GetLogLevel() >= log.TRACE {
-					log.DefaultLogger.Tracef("downStream Phase %d, id %d", phase, id)
->>>>>>> 6191e4b6
 				}
 				s.upstreamRequest.receiveData(s.downstreamRespTrailers == nil)
 
@@ -609,13 +510,8 @@
 			// upstream receive triler
 		case types.UpRecvTrailer:
 			if s.downstreamRespTrailers != nil {
-<<<<<<< HEAD
 				if log.Proxy.GetLogLevel() >= log.DEBUG {
 					log.Proxy.Debugf(s.context, "downStream Phase %d, id %d", phase, id)
-=======
-				if log.DefaultLogger.GetLogLevel() >= log.TRACE {
-					log.DefaultLogger.Tracef("downStream Phase %d, id %d", phase, id)
->>>>>>> 6191e4b6
 				}
 				s.upstreamRequest.receiveTrailers()
 
@@ -630,20 +526,12 @@
 			return types.End
 
 		default:
-<<<<<<< HEAD
 			log.Proxy.Errorf(s.context, "unexpected phase: %d", phase)
-=======
-			log.DefaultLogger.Errorf("unexpected phase: %d", phase)
->>>>>>> 6191e4b6
 			return types.End
 		}
 	}
 
-<<<<<<< HEAD
 	log.Proxy.Errorf(s.context,"unexpected phase cycle time")
-=======
-	log.DefaultLogger.Errorf("unexpected phase cycle time")
->>>>>>> 6191e4b6
 	return types.End
 }
 
@@ -653,7 +541,7 @@
 	}
 	headers := s.downstreamReqHeaders
 	if s.proxy.routersWrapper == nil || s.proxy.routersWrapper.GetRouters() == nil {
-		log.Proxy.Debugf(s.context, "[proxy][downstream] doReceiveHeaders error: routersWrapper or routers in routersWrapper is nil")
+		log.Proxy.Errorf(s.context, "[proxy][downstream] doReceiveHeaders error: routersWrapper or routers in routersWrapper is nil")
 		s.requestInfo.SetResponseFlag(types.NoRouteFound)
 		s.sendHijackReply(types.RouterUnavailableCode, headers)
 		return
@@ -746,7 +634,7 @@
 	// as ClusterName has random factor when choosing weighted cluster,
 	// so need determination at the first time
 	clusterName := s.route.RouteRule().ClusterName()
-	if log.DefaultLogger.GetLogLevel() >= log.DEBUG {
+	if log.Proxy.GetLogLevel() >= log.DEBUG {
 		log.Proxy.Debugf(s.context, "[proxy][downstream] get route : %v,clusterName=%v", s.route, clusterName)
 	}
 
@@ -758,20 +646,20 @@
 	s.requestInfo.SetDownstreamRemoteAddress(s.proxy.readCallbacks.Connection().RemoteAddr())
 
 	// `downstream` implement loadbalancer ctx
-	if log.DefaultLogger.GetLogLevel() >= log.DEBUG {
-		log.DefaultLogger.Tracef("before initializeUpstreamConnectionPool")
+	if log.Proxy.GetLogLevel() >= log.DEBUG {
+		log.Proxy.Debugf(s.context, "before initializeUpstreamConnectionPool")
 	}
 
 	pool, err := s.initializeUpstreamConnectionPool(s)
 	if err != nil {
-		log.DefaultLogger.Errorf("initialize Upstream Connection Pool error, request can't be proxyed,error = %v", err)
+		log.Proxy.Errorf("initialize Upstream Connection Pool error, request can't be proxyed,error = %v", err)
 		s.requestInfo.SetResponseFlag(types.NoHealthyUpstream)
 		s.sendHijackReply(types.NoHealthUpstreamCode, s.downstreamReqHeaders)
 		return
 	}
 
-	if log.DefaultLogger.GetLogLevel() >= log.DEBUG {
-		log.DefaultLogger.Tracef("after initializeUpstreamConnectionPool")
+	if log.Proxy.GetLogLevel() >= log.DEBUG {
+		log.Proxy.Tracef("after initializeUpstreamConnectionPool")
 	}
 
 	parseProxyTimeout(&s.timeout, s.route, s.downstreamReqHeaders)
@@ -803,8 +691,8 @@
 		return
 	}
 	data := s.downstreamReqDataBuf
-	if log.DefaultLogger.GetLogLevel() >= log.DEBUG {
-		log.DefaultLogger.Tracef("downstream receive data = %v", data)
+	if log.Proxy.GetLogLevel() >= log.DEBUG {
+		log.Proxy.Tracef("downstream receive data = %v", data)
 	}
 
 	s.requestInfo.SetBytesReceived(s.requestInfo.BytesReceived() + uint64(data.Len()))
@@ -980,11 +868,7 @@
 	headers := s.convertHeader(s.downstreamRespHeaders)
 	//Currently, just log the error
 	if err := s.responseSender.AppendHeaders(s.context, headers, endStream); err != nil {
-<<<<<<< HEAD
 		log.Proxy.Errorf(s.context, "[proxy][downstream] append headers error, %s", err)
-=======
-		log.DefaultLogger.Errorf("[downstream] append headers error, %s", err)
->>>>>>> 6191e4b6
 	}
 
 	if endStream {
@@ -1004,11 +888,7 @@
 		if convHeader, err := protocol.ConvertHeader(s.context, up, dp, headers); err == nil {
 			return convHeader
 		} else {
-<<<<<<< HEAD
 			log.Proxy.Warnf(s.context, "[proxy][downstream] convert header from %s to %s failed, %s", up, dp, err.Error())
-=======
-			log.DefaultLogger.Warnf("convert header from %s to %s failed, %s", up, dp, err.Error())
->>>>>>> 6191e4b6
 		}
 	}
 	return headers
@@ -1038,11 +918,7 @@
 		if convData, err := protocol.ConvertData(s.context, up, dp, data); err == nil {
 			return convData
 		} else {
-<<<<<<< HEAD
 			log.Proxy.Warnf(s.context, "[proxy][downstream] convert data from %s to %s failed, %s", up, dp, err.Error())
-=======
-			log.DefaultLogger.Warnf("convert data from %s to %s failed, %s", up, dp, err.Error())
->>>>>>> 6191e4b6
 		}
 	}
 	return data
@@ -1067,11 +943,7 @@
 		if convTrailer, err := protocol.ConvertTrailer(s.context, up, dp, trailers); err == nil {
 			return convTrailer
 		} else {
-<<<<<<< HEAD
 			log.Proxy.Warnf(s.context, "[proxy][downstream] convert header from %s to %s failed, %s", up, dp, err.Error())
-=======
-			log.DefaultLogger.Warnf("convert header from %s to %s failed, %s", up, dp, err.Error())
->>>>>>> 6191e4b6
 		}
 	}
 	return trailers
@@ -1080,11 +952,7 @@
 // ~~~ upstream event handler
 func (s *downStream) onUpstreamReset(reason types.StreamResetReason) {
 	// todo: update stats
-<<<<<<< HEAD
 	log.Proxy.Errorf(s.context, "[proxy][downstream] on upstream reset invoked reason %v", reason)
-=======
-	log.DefaultLogger.Errorf("on upstream reset invoked reason %v", reason)
->>>>>>> 6191e4b6
 
 	// see if we need a retry
 	if reason != types.UpstreamGlobalTimeout &&
@@ -1099,11 +967,7 @@
 
 			// setup retry timer and return
 			// clear reset flag
-<<<<<<< HEAD
 			log.Proxy.Errorf(s.context, "[proxy][downstream] on upstream doRetry reason %v", reason)
-=======
-			log.DefaultLogger.Errorf("on upstream doRetry reason %v", reason)
->>>>>>> 6191e4b6
 			atomic.CompareAndSwapUint32(&s.upstreamReset, 1, 0)
 			return
 		} else if retryCheck == types.RetryOverflow {
@@ -1136,11 +1000,7 @@
 			s.upstreamRequest.host.ClusterInfo().Stats().UpstreamResponseFailed.Inc(1)
 		}
 		// clear reset flag
-<<<<<<< HEAD
 		log.Proxy.Errorf(s.context, "[proxy][downstream] on upstream hijack reason %v", reason)
-=======
-		log.DefaultLogger.Errorf("on upstream hijack reason %v", reason)
->>>>>>> 6191e4b6
 		atomic.CompareAndSwapUint32(&s.upstreamReset, 1, 0)
 		s.sendHijackReply(code, s.downstreamReqHeaders)
 	}
@@ -1318,15 +1178,9 @@
 }
 
 func (s *downStream) sendHijackReply(code int, headers types.HeaderMap) {
-<<<<<<< HEAD
 	log.Proxy.Errorf(s.context, "[proxy][downstream] set hijack reply, conn = %d, id = %d, code = %d", s.proxy.readCallbacks.Connection().ID(), s.ID, code)
 	if headers == nil {
 		log.Proxy.Warnf(s.context, "[proxy][downstream] hijack with no headers, conn = %d, id = %d", s.proxy.readCallbacks.Connection().ID(), s.ID)
-=======
-	log.DefaultLogger.Errorf("set hijack reply, conn = %d, id = %d, code = %d", s.proxy.readCallbacks.Connection().ID(), s.ID, code)
-	if headers == nil {
-		log.DefaultLogger.Warnf("hijack with no headers, conn = %d, id = %d", s.proxy.readCallbacks.Connection().ID(), s.ID)
->>>>>>> 6191e4b6
 		raw := make(map[string]string, 5)
 		headers = protocol.CommonHeader(raw)
 	}
@@ -1343,15 +1197,9 @@
 // TODO: rpc status code may be not matched
 // TODO: rpc content(body) is not matched the headers, rpc should not hijack with body, use sendHijackReply instead
 func (s *downStream) sendHijackReplyWithBody(code int, headers types.HeaderMap, body string) {
-<<<<<<< HEAD
 	log.Proxy.Errorf(s.context, "[proxy][downstream] set hijack reply with body, conn = %d, stream id = %d, code = %d", s.proxy.readCallbacks.Connection().ID(), s.ID, code)
 	if headers == nil {
 		log.Proxy.Warnf(s.context, "[proxy][downstream] hijack with no headers, conn = %d, stream id = %d", s.proxy.readCallbacks.Connection().ID(), s.ID)
-=======
-	log.DefaultLogger.Errorf("set hijack reply with body, conn = %d, stream id = %d, code = %d", s.proxy.readCallbacks.Connection().ID(), s.ID, code)
-	if headers == nil {
-		log.DefaultLogger.Warnf("hijack with no headers, conn = %d, stream id = %d", s.proxy.readCallbacks.Connection().ID(), s.ID)
->>>>>>> 6191e4b6
 		raw := make(map[string]string, 5)
 		headers = protocol.CommonHeader(raw)
 	}
@@ -1448,23 +1296,14 @@
 		return
 	}
 
-<<<<<<< HEAD
 	if log.Proxy.GetLogLevel() >= log.DEBUG {
 		log.Proxy.Debugf(s.context,"downStream giveStream %p %+v", s, s)
-=======
-	if log.DefaultLogger.GetLogLevel() >= log.DEBUG {
-		log.DefaultLogger.Debugf("downStream giveStream %p %+v", s, s)
->>>>>>> 6191e4b6
 	}
 
 	// reset downstreamReqBuf
 	if s.downstreamReqDataBuf != nil {
 		if e := buffer.PutIoBuffer(s.downstreamReqDataBuf); e != nil {
-<<<<<<< HEAD
 			log.Proxy.Errorf(s.context,"PutIoBuffer error: %v", e)
-=======
-			log.DefaultLogger.Errorf("PutIoBuffer error: %v", e)
->>>>>>> 6191e4b6
 		}
 	}
 
@@ -1498,13 +1337,8 @@
 		return types.End, types.ErrExit
 	}
 
-<<<<<<< HEAD
 	if log.Proxy.GetLogLevel() >= log.DEBUG {
 		log.Proxy.Debugf(s.context, "waitNotify begin %p %d", s, s.ID)
-=======
-	if log.DefaultLogger.GetLogLevel() >= log.TRACE {
-		log.DefaultLogger.Tracef("waitNotify begin %p %d", s, s.ID)
->>>>>>> 6191e4b6
 	}
 	select {
 	case <-s.notify:
@@ -1525,21 +1359,13 @@
 	}
 
 	if atomic.LoadUint32(&s.upstreamReset) == 1 {
-<<<<<<< HEAD
 		log.Proxy.Errorf(s.context, "[proxy][downstream] processError upstreamReset downStream id: %d", s.ID)
-=======
-		log.DefaultLogger.Errorf("processError upstreamReset downStream id: %d", s.ID)
->>>>>>> 6191e4b6
 		s.onUpstreamReset(s.resetReason)
 		err = types.ErrExit
 	}
 
 	if atomic.LoadUint32(&s.downstreamReset) == 1 {
-<<<<<<< HEAD
 		log.Proxy.Errorf(s.context, "[proxy][downstream] processError downstreamReset downStream id: %d", s.ID)
-=======
-		log.DefaultLogger.Errorf("processError downstreamReset downStream id: %d", s.ID)
->>>>>>> 6191e4b6
 		s.ResetStream(s.resetReason)
 		err = types.ErrExit
 		return
