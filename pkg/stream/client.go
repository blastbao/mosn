--- conflicted
+++ resolved
@@ -20,11 +20,7 @@
 import (
 	"context"
 
-<<<<<<< HEAD
-	"github.com/rcrowley/go-metrics"
-=======
 	metrics "github.com/rcrowley/go-metrics"
->>>>>>> d33729a6
 	"mosn.io/mosn/pkg/log"
 	"mosn.io/mosn/pkg/types"
 )
