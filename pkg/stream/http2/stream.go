--- conflicted
+++ resolved
@@ -175,11 +175,7 @@
 		responseWriter:   responseWriter,
 		responseDoneChan: make(chan struct{}),
 	}
-<<<<<<< HEAD
-	stream.decoder = ssc.serverStreamConnCallbacks.NewStream(stream.stream.context, streamID, stream, nil) // TODO 实现 HTTP2 的 SpanBuilder
-=======
-	stream.decoder = ssc.serverStreamConnCallbacks.NewStreamDetect(stream.stream.context, stream)
->>>>>>> 28769358
+	stream.decoder = ssc.serverStreamConnCallbacks.NewStreamDetect(stream.stream.context, stream, nil)
 
 	if atomic.LoadInt32(&stream.readDisableCount) <= 0 {
 		defer func() {
