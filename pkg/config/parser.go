package config

import (
	"encoding/json"
	"gitlab.alipay-inc.com/afe/mosn/pkg/api/v2"
	"gitlab.alipay-inc.com/afe/mosn/pkg/log"
	"gitlab.alipay-inc.com/afe/mosn/pkg/server"
	"net"
	"strings"

	"time"
)

type ConfigContentKey string

// callback when corresponding module parsed
type ConfigParsedCallback func(data interface{}, endParsing bool) error

// notes: configcontentkey equals to the key of config file
const (
	ParseCallbackKeyCluster        ConfigContentKey = "clusters"
	ParseCallbackKeyServiceRgtInfo ConfigContentKey = "service_registry"
)

func RegisterConfigParsedListener(key ConfigContentKey, cb ConfigParsedCallback) {
	if cbs, ok := configParsedCBMaps[key]; ok {
		cbs = append(cbs, cb)
	} else {
		log.StartLogger.Infof(" %s added to configParsedCBMaps", key)
		cpc := []ConfigParsedCallback{cb}
		configParsedCBMaps[key] = cpc
	}
}

var (
	configParsedCBMaps = make(map[ConfigContentKey][]ConfigParsedCallback)

	logLevelMap = map[string]log.LogLevel{
		"DEBUG": log.DEBUG,
		"FATAL": log.FATAL,
		"ERROR": log.ERROR,
		"WARN":  log.WARN,
		"INFO":  log.INFO,
	}

	clusterTypeMap = map[string]v2.ClusterType{
		"SIMPLE":  v2.SIMPLE_CLUSTER,
		"DYNAMIC": v2.DYNAMIC_CLUSTER,
	}

	subClusterTypeMap = map[string]v2.SubClusterType{
		"CONFREG": v2.CONFREG_CLUSTER,
	}

	lbTypeMap = map[string]v2.LbType{
		"LB_RANDOM":     v2.LB_RANDOM,
		"LB_ROUNDROBIN": v2.LB_ROUNDROBIN,
	}
)

func ParseLogLevel(level string) log.LogLevel {
	if level != "" {
		if logLevel, ok := logLevelMap[level]; ok {
			return logLevel
		} else {
			log.StartLogger.Fatalln("unsupported log level: ", level)
		}
	}
	//use INFO as default log level
	return log.INFO
}

func ParseServerConfig(c *ServerConfig) *server.Config {
	sc := &server.Config{
		LogPath:         c.DefaultLogPath,
		LogLevel:        ParseLogLevel(c.DefaultLogLevel),
		GracefulTimeout: c.GracefulTimeout.Duration,
		Processor:       c.Processor,
	}

	return sc
}

func ParseProxyFilterJson(c *v2.Filter) *v2.Proxy {

	proxyConfig := &v2.Proxy{}

	if data, err := json.Marshal(c.Config); err == nil {
		json.Unmarshal(data, &proxyConfig)
	} else {
		log.StartLogger.Fatal("Parsing Proxy Network Fitler Error")
	}

	if proxyConfig.DownstreamProtocol == "" || proxyConfig.UpstreamProtocol == "" {
		log.StartLogger.Fatal("Protocol in String Needed in Proxy Network Fitler")
	}

	if !proxyConfig.SupportDynamicRoute {
		log.StartLogger.Warnf("Mesh Doesn't Support Dynamic Router")
	}

	if len(proxyConfig.VirtualHosts) == 0 {
		log.StartLogger.Warnf("No VirtualHosts Founded")

	} else {

		for _, vh := range proxyConfig.VirtualHosts {

			if len(vh.Routers) == 0 {
				log.StartLogger.Warnf("No Router Founded in VirtualHosts")
			}
		}
	}

	proxyConfig.BasicRoutes = ParseBasicFilter(proxyConfig)

	return proxyConfig
}

func GetServiceFromHeader(router *v2.Router) *v2.BasicServiceRoute {

	if router == nil {
		return nil
	}

	var ServiceName, ClusterName string

	for _, h := range router.Match.Headers {
		if h.Name == "service" || h.Name == "Service" {
			ServiceName = h.Value
		}
	}

	ClusterName = router.Route.ClusterName

	if ServiceName == "" || ClusterName == "" {
		return nil
	}

	return &v2.BasicServiceRoute{
		Service: ServiceName,
		Cluster: ClusterName,
	}
}

func ParseBasicFilter(proxy *v2.Proxy) []*v2.BasicServiceRoute {

	var BSR []*v2.BasicServiceRoute

	for _, p := range proxy.VirtualHosts {

		for _, r := range p.Routers {
			BSR = append(BSR, GetServiceFromHeader(&r))
		}
	}
	return BSR
}

func ParseProxyFilter(c *v2.Filter) *v2.Proxy {
	proxyConfig := &v2.Proxy{}

	//downstream protocol
	//TODO config(json object) extract and type convert util
	if downstreamProtocol, ok := c.Config["downstream_protocol"]; ok {
		if downstreamProtocol, ok := downstreamProtocol.(string); ok {
			proxyConfig.DownstreamProtocol = downstreamProtocol
		} else {
			log.StartLogger.Fatalln("[downstream_protocol] in proxy filter config is not string")
		}
	} else {
		log.StartLogger.Fatalln("[downstream_protocol] is required in proxy filter config")
	}

	//upstream protocol
	if upstreamProtocol, ok := c.Config["upstream_protocol"]; ok {
		if upstreamProtocol, ok := upstreamProtocol.(string); ok {
			proxyConfig.UpstreamProtocol = upstreamProtocol
		} else {
			log.StartLogger.Fatalln("[upstream_protocol] in proxy filter config is not string")
		}
	} else {
		log.StartLogger.Fatalln("[upstream_protocol] is required in proxy filter config")
	}

	//todo support dynamic route or not, save
	if dynamicBool, ok := c.Config["support_dynamic_route"]; ok {
		if dynamicBool, ok := dynamicBool.(bool); ok {
			proxyConfig.SupportDynamicRoute = dynamicBool
		} else {
			log.StartLogger.Fatalln("support_dynamic_route in proxy filter support_dynamic_route is not bool")
		}
	} else {
		log.StartLogger.Debugf("support_dynamic_route doesn't set in proxy filter config")
	}

	//routes
	if routes, ok := c.Config["routes"]; ok {
		if routes, ok := routes.([]interface{}); ok {
			for _, route := range routes {
				proxyConfig.BasicRoutes = append(proxyConfig.BasicRoutes, parseRouteConfig(route.(map[string]interface{})))
			}
		} else {
			log.StartLogger.Fatalln("[routes] in proxy filter config is not list of routemap")
		}
	} else {
		log.StartLogger.Fatalln("[routes] is required in proxy filter config")
	}

	return proxyConfig
}

func ParseAccessConfig(c []AccessLogConfig) []v2.AccessLog {
	var logs []v2.AccessLog

	for _, logConfig := range c {
		logs = append(logs, v2.AccessLog{
			Path:   logConfig.LogPath,
			Format: logConfig.LogFormat,
		})
	}

	return logs
}

func ParseFilterChains(c []FilterChain) []v2.FilterChain {
	var filterchains []v2.FilterChain

	for _, fc := range c {
		filters := make([]v2.Filter, 0)
		for _, f := range fc.Filters {
			filters = append(filters, v2.Filter{
				Name:   f.Type,
				Config: f.Config,
			})
		}

		filterchains = append(filterchains, v2.FilterChain{
			FilterChainMatch: fc.FilterChainMatch,
			TLS:              ParseTLSConfig(&fc.TLS),
			Filters:          filters,
		})
	}

	return filterchains
}

func ParseTLSConfig(tlsconfig *TLSConfig) v2.TLSConfig {
	if tlsconfig.Status == false {
		return v2.TLSConfig{
			Status: false,
		}
	}

	if (tlsconfig.VerifyClient || tlsconfig.VerifyServer) && tlsconfig.CACert == "" {
		log.StartLogger.Fatalln("[CaCert] is required in TLS config")
	}

	return v2.TLSConfig{
		Status:       tlsconfig.Status,
		Inspector:    tlsconfig.Inspector,
		ServerName:   tlsconfig.ServerName,
		CACert:       tlsconfig.CACert,
		CertChain:    tlsconfig.CertChain,
		PrivateKey:   tlsconfig.PrivateKey,
		VerifyClient: tlsconfig.VerifyClient,
		VerifyServer: tlsconfig.VerifyServer,
		CipherSuites: tlsconfig.CipherSuites,
		EcdhCurves:   tlsconfig.EcdhCurves,
		MinVersion:   tlsconfig.MinVersion,
		MaxVersion:   tlsconfig.MaxVersion,
		ALPN:         tlsconfig.ALPN,
		Ticket:       tlsconfig.Ticket,
	}
}

func parseRouteConfig(config map[string]interface{}) *v2.BasicServiceRoute {
	route := &v2.BasicServiceRoute{}

	//name
	if name, ok := config["name"]; ok {
		if name, ok := name.(string); ok {
			route.Name = name
		} else {
			log.StartLogger.Fatalln("[name] in proxy filter route config is not string")
		}
	} else {
		log.StartLogger.Fatalln("[name] is required in proxy filter route config")
	}

	//service
	if service, ok := config["service"]; ok {
		if service, ok := service.(string); ok {
			route.Service = service
		} else {
			log.StartLogger.Fatalln("[service] in proxy filter route config is not string")
		}
	} else {
		log.StartLogger.Fatalln("[service] is required in proxy filter route config")
	}

	//cluster
	if cluster, ok := config["cluster"]; ok {
		if cluster, ok := cluster.(string); ok {
			route.Cluster = cluster
		} else {
			log.StartLogger.Fatalln("[cluster] in proxy filter route config is not string")
		}
	} else {
		log.StartLogger.Fatalln("[cluster] is required in proxy filter route config")
	}

	return route
}

func ParseFaultInjectFilter(config map[string]interface{}) *v2.FaultInject {

	faultInject := &v2.FaultInject{}

	//percent
	if percent, ok := config["delay_percent"]; ok {
		if percent, ok := percent.(float64); ok {
			faultInject.DelayPercent = uint32(percent)
		} else {
			log.StartLogger.Fatalln("[delay_percent] in fault inject filter config is not integer")
		}
	} else {
		log.StartLogger.Fatalln("[delay_percent] is required in fault inject filter config")
	}

	//duration
	if duration, ok := config["delay_duration"]; ok {
		if duration, ok := duration.(string); ok {
			if duration, error := time.ParseDuration(strings.Trim(duration, `"`)); error == nil {
				faultInject.DelayDuration = uint64(duration)
			} else {
				log.StartLogger.Fatalln("[delay_duration] in fault inject filter config is not valid ,", error)
			}
		} else {
			log.StartLogger.Fatalln("[delay_duration] in fault inject filter config is not a numeric string, like '30s'")
		}
	} else {
		log.StartLogger.Fatalln("[delay_duration] is required in fault inject filter config")
	}

	return faultInject
}

func ParseHealthcheckFilter(config map[string]interface{}) *v2.HealthCheckFilter {
	healthcheck := &v2.HealthCheckFilter{}

	//passthrough
	if passthrough, ok := config["passthrough"]; ok {
		if passthrough, ok := passthrough.(bool); ok {
			healthcheck.PassThrough = passthrough
		} else {
			log.StartLogger.Fatalln("[passthrough] in health check filter config is not bool")
		}
	} else {
		log.StartLogger.Fatalln("[passthrough] is required in healthcheck filter config")
	}

	//cache time
	if cacheTime, ok := config["cache_time"]; ok {
		if cacheTime, ok := cacheTime.(string); ok {
			if duration, error := time.ParseDuration(strings.Trim(cacheTime, `"`)); error == nil {
				healthcheck.CacheTime = duration
			} else {
				log.StartLogger.Fatalln("[cache_time] in health check filter is not valid ,", error)
			}
		} else {
			log.StartLogger.Fatalln("[cache_time] in health check filter config is not a numeric string")
		}
	} else {
		log.StartLogger.Fatalln("[cache_time] is required in healthcheck filter config")
	}

	//cluster_min_healthy_percentagesp
	if clusterMinHealthyPercentage, ok := config["cluster_min_healthy_percentages"]; ok {
		if clusterMinHealthyPercentage, ok := clusterMinHealthyPercentage.(map[string]interface{}); ok {
			healthcheck.ClusterMinHealthyPercentage = make(map[string]float32)
			for cluster, percent := range clusterMinHealthyPercentage {
				healthcheck.ClusterMinHealthyPercentage[cluster] = float32(percent.(float64))
			}
		} else {
			log.StartLogger.Fatalln("[passthrough] in health check filter config is not bool")
		}
	} else {
		log.StartLogger.Fatalln("[passthrough] is required in healthcheck filter config")
	}
	return healthcheck
}

func ParseListenerConfig(c *ListenerConfig, inheritListeners []*v2.ListenerConfig) *v2.ListenerConfig {
	if c.Name == "" {
		log.StartLogger.Fatalln("[name] is required in listener config")
	}

	if c.Address == "" {
		log.StartLogger.Fatalln("[Address] is required in listener config")
	}
	addr, err := net.ResolveTCPAddr("tcp", c.Address)

	if err != nil {
		log.StartLogger.Fatalln("[Address] not valid:" + c.Address)
	}

	//try inherit legacy listener
	var old *net.TCPListener = nil

	for _, il := range inheritListeners {
		if il.Addr.String() == addr.String() {
			log.StartLogger.Infof("inherit listener addr: %s", c.Address)
			old = il.InheritListener
			il.Remain = true
			break
		}
	}

	return &v2.ListenerConfig{
		Name:                    c.Name,
		Addr:                    addr,
		BindToPort:              c.BindToPort,
		InheritListener:         old,
		PerConnBufferLimitBytes: 1 << 15,
		LogPath:                 c.LogPath,
		LogLevel:                uint8(ParseLogLevel(c.LogLevel)),
		AccessLogs:              ParseAccessConfig(c.AccessLogs),
		DisableConnIo:           c.DisableConnIo,
		FilterChains:            ParseFilterChains(c.FilterChains),
	}
}

func ParseClusterConfig(clusters []ClusterConfig) ([]v2.Cluster, map[string][]v2.Host) {
	var clustersV2 []v2.Cluster
	clusterV2Map := make(map[string][]v2.Host)

	for _, c := range clusters {
		// cluster name
		if c.Name == "" {
			log.StartLogger.Fatalln("[name] is required in cluster config")
		}

		var clusterType v2.ClusterType
		var subclusterType v2.SubClusterType

		//cluster type
		if c.Type == "" {
			log.StartLogger.Fatalln("[type] is required in cluster config")
		} else {
			if ct, ok := clusterTypeMap[c.Type]; ok {
				clusterType = ct
				if c.SubType != "" {
					if cs, ok := subClusterTypeMap[c.SubType]; ok {
						subclusterType = cs
					} else {
						log.StartLogger.Fatalln("[unknown sub-cluster type]", c.SubType)
					}
				}
			} else {
				log.StartLogger.Fatalln("unknown cluster type:", c.Type)
			}
		}

		var lbType v2.LbType

		if c.LbType == "" {
			log.StartLogger.Fatalln("[lb_type] is required in cluster config")
		} else {
			if lt, ok := lbTypeMap[c.LbType]; ok {
				lbType = lt
			} else {
				log.StartLogger.Fatalln("unknown lb type:", c.LbType)
			}
		}

		if c.MaxRequestPerConn == 0 {
			c.MaxRequestPerConn = 1024
			log.StartLogger.Infof("[max_request_per_conn] is not specified, use default value %d", 1024)
		}

		if c.ConnBufferLimitBytes == 0 {
			c.ConnBufferLimitBytes = 16 * 1026
			log.StartLogger.Infof("[conn_buffer_limit_bytes] is not specified, use default value %d", 1024*16)
		}

		//clusterSpec := c.ClusterSpecConfig.(ClusterSpecConfig)
		clusterSpec := c.ClusterSpecConfig
		
		// checkout LBSubsetConfig
		if c.LBSubsetConfig.FallBackPolicy > 2 {
			log.StartLogger.Panic("lb subset config 's fall back policy set error. " +
				"For 0, represent NO_FALLBACK"+
				"For 1, reprenst ANY_ENDPOINT" +
				"For 2, reprenst DEFAULT_SUBSET")
		}

		//v2.Cluster
		clusterV2 := v2.Cluster{
			Name:                 c.Name,
			ClusterType:          clusterType,
			SubClusterType:       subclusterType,
			LbType:               lbType,
			MaxRequestPerConn:    c.MaxRequestPerConn,
			ConnBufferLimitBytes: c.ConnBufferLimitBytes,
<<<<<<< HEAD
			HealthCheck:          ParseClusterHealthCheckConf(&c.HealthCheck),
=======
			CirBreThresholds:     ParseCircuitBreakers(c.CircuitBreakers),
>>>>>>> 4d74bf66
			Spec:                 ParseConfigSpecConfig(&clusterSpec),
			LBSubSetConfig:       c.LBSubsetConfig,
			TLS:                  ParseTLSConfig(&c.TLS),
		}
		
		clustersV2 = append(clustersV2, clusterV2)
		hostV2 := ParseHostConfig(&c)
		clusterV2Map[c.Name] = hostV2
	}

	// trigger all callbacks
	// for confreg, endParsed = false
	if cbs, ok := configParsedCBMaps[ParseCallbackKeyCluster]; ok {
		for _, cb := range cbs {
			cb(clustersV2, false)
		}
	}
	return clustersV2, clusterV2Map
}

<<<<<<< HEAD
func ParseClusterHealthCheckConf(c *ClusterHealthCheckConfig) v2.HealthCheck{
	
	return v2.HealthCheck{
		Protocol:c.Protocol,
		Timeout:c.Timeout.Duration,
		Interval:c.Interval.Duration,
		IntervalJitter:c.IntervalJitter.Duration,
		HealthyThreshold:c.HealthyThreshold,
		UnhealthyThreshold:c.UnhealthyThreshold,
		CheckPath:c.CheckPath,
		ServiceName:c.ServiceName,
	}
=======
func ParseCircuitBreakers(cbcs []*CircuitBreakerdConfig) v2.CircuitBreakers {
	var cb v2.CircuitBreakers
	var rp v2.RoutingPriority

	for _, cbc := range cbcs {
		if strings.ToLower(cbc.Priority) == "default" {
			rp = v2.DEFAULT
		} else {
			rp = v2.HIGH
		}

		threshold := v2.Thresholds{
			Priority:           rp,
			MaxConnections:     cbc.MaxConnections,
			MaxPendingRequests: cbc.MaxPendingRequests,
			MaxRequests:        cbc.MaxRequests,
			MaxRetries:         cbc.MaxRetries,
		}

		cb.Thresholds = append(cb.Thresholds, threshold)
	}

	return cb
>>>>>>> 4d74bf66
}

func ParseConfigSpecConfig(c *ClusterSpecConfig) v2.ClusterSpecInfo {
	var specs []v2.SubscribeSpec

	for _, sub := range c.Subscribes {
		specs = append(specs, v2.SubscribeSpec{
			ServiceName: sub.ServiceName,
		})
	}

	return v2.ClusterSpecInfo{
		Subscribes: specs,
	}
}

func ParseHostConfig(c *ClusterConfig) []v2.Host {
	// host maybe nil when rewriting config
	//if c.Hosts == nil || len(c.Hosts) == 0 {
	//	log.StartLogger.Debugf("[hosts] is required in cluster config")
	//}
	var hosts []v2.Host

	for _, host := range c.Hosts {
		
		if host.Address == "" {
			log.StartLogger.Fatalln("[host.address] is required in host config")
		}

		hosts = append(hosts,host)
	}

	return hosts
}

func ParseServiceRegistry(src ServiceRegistryConfig) {
	var SrvRegInfo v2.ServiceRegistryInfo

	if src.ServiceAppInfo.AppName == "" {
		//log.StartLogger.Debugf("[ParseServiceRegistry] appname is nil")
	}

	srvappinfo := v2.ApplicationInfo{
		AntShareCloud: src.ServiceAppInfo.AntShareCloud,
		DataCenter:    src.ServiceAppInfo.DataCenter,
		AppName:       src.ServiceAppInfo.AppName,
	}

	var SrvPubInfoArray []v2.PublishInfo

	for _, pubs := range src.ServicePubInfo {
		SrvPubInfoArray = append(SrvPubInfoArray, v2.PublishInfo{
			Pub: v2.PublishContent{
				ServiceName: pubs.ServiceName,
				PubData:     pubs.PubData,
			},
		})
	}

	SrvRegInfo = v2.ServiceRegistryInfo{
		srvappinfo,
		SrvPubInfoArray,
	}

	//trigger all callbacks
	if cbs, ok := configParsedCBMaps[ParseCallbackKeyServiceRgtInfo]; ok {
		for _, cb := range cbs {
			cb(SrvRegInfo, true)
		}
	}
}<|MERGE_RESOLUTION|>--- conflicted
+++ resolved
@@ -502,11 +502,10 @@
 			LbType:               lbType,
 			MaxRequestPerConn:    c.MaxRequestPerConn,
 			ConnBufferLimitBytes: c.ConnBufferLimitBytes,
-<<<<<<< HEAD
+
 			HealthCheck:          ParseClusterHealthCheckConf(&c.HealthCheck),
-=======
 			CirBreThresholds:     ParseCircuitBreakers(c.CircuitBreakers),
->>>>>>> 4d74bf66
+
 			Spec:                 ParseConfigSpecConfig(&clusterSpec),
 			LBSubSetConfig:       c.LBSubsetConfig,
 			TLS:                  ParseTLSConfig(&c.TLS),
@@ -527,20 +526,21 @@
 	return clustersV2, clusterV2Map
 }
 
-<<<<<<< HEAD
-func ParseClusterHealthCheckConf(c *ClusterHealthCheckConfig) v2.HealthCheck{
+
+func ParseClusterHealthCheckConf(c *ClusterHealthCheckConfig) v2.HealthCheck {
 	
 	return v2.HealthCheck{
-		Protocol:c.Protocol,
-		Timeout:c.Timeout.Duration,
-		Interval:c.Interval.Duration,
-		IntervalJitter:c.IntervalJitter.Duration,
-		HealthyThreshold:c.HealthyThreshold,
-		UnhealthyThreshold:c.UnhealthyThreshold,
-		CheckPath:c.CheckPath,
-		ServiceName:c.ServiceName,
-	}
-=======
+		Protocol:           c.Protocol,
+		Timeout:            c.Timeout.Duration,
+		Interval:           c.Interval.Duration,
+		IntervalJitter:     c.IntervalJitter.Duration,
+		HealthyThreshold:   c.HealthyThreshold,
+		UnhealthyThreshold: c.UnhealthyThreshold,
+		CheckPath:          c.CheckPath,
+		ServiceName:        c.ServiceName,
+	}
+}
+
 func ParseCircuitBreakers(cbcs []*CircuitBreakerdConfig) v2.CircuitBreakers {
 	var cb v2.CircuitBreakers
 	var rp v2.RoutingPriority
@@ -564,7 +564,6 @@
 	}
 
 	return cb
->>>>>>> 4d74bf66
 }
 
 func ParseConfigSpecConfig(c *ClusterSpecConfig) v2.ClusterSpecInfo {
