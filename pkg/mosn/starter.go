--- conflicted
+++ resolved
@@ -1,18 +1,15 @@
 package main
 
 import (
-<<<<<<< HEAD
 	"net"
 	"net/http"
 	_ "net/http/pprof"
 	"os"
 	"runtime"
 	"strconv"
+	"strings"
 	"sync"
 
-=======
-	"fmt"
->>>>>>> 91bbd97d
 	"gitlab.alipay-inc.com/afe/mosn/pkg/api/v2"
 	"gitlab.alipay-inc.com/afe/mosn/pkg/config"
 	"gitlab.alipay-inc.com/afe/mosn/pkg/filter/stream/faultinject"
@@ -23,11 +20,18 @@
 	_ "gitlab.alipay-inc.com/afe/mosn/pkg/protocol"
 	_ "gitlab.alipay-inc.com/afe/mosn/pkg/protocol/sofarpc/codec"
 	_ "gitlab.alipay-inc.com/afe/mosn/pkg/router/basic"
-	_"gitlab.alipay-inc.com/afe/mosn/pkg/upstream/servicediscovery/confreg"
 	"gitlab.alipay-inc.com/afe/mosn/pkg/server"
 	"gitlab.alipay-inc.com/afe/mosn/pkg/server/config/proxy"
 	"gitlab.alipay-inc.com/afe/mosn/pkg/types"
-<<<<<<< HEAD
+
+	_ "gitlab.alipay-inc.com/afe/mosn/pkg/network"
+	_ "gitlab.alipay-inc.com/afe/mosn/pkg/network/buffer"
+	_ "gitlab.alipay-inc.com/afe/mosn/pkg/protocol"
+	_ "gitlab.alipay-inc.com/afe/mosn/pkg/protocol/sofarpc/codec"
+	_ "gitlab.alipay-inc.com/afe/mosn/pkg/router/basic"
+	_ "gitlab.alipay-inc.com/afe/mosn/pkg/upstream/servicediscovery/confreg"
+
+	"gitlab.alipay-inc.com/afe/mosn/pkg/upstream/servicediscovery/confreg/servermanager"
 )
 
 func Start(c *config.MOSNConfig) {
@@ -124,117 +128,6 @@
 }
 
 func getNetworkFilter(configs []config.FilterConfig) types.NetworkFilterChainFactory {
-=======
-	"gitlab.alipay-inc.com/afe/mosn/pkg/upstream/servicediscovery/confreg/servermanager"
-	_"gitlab.alipay-inc.com/afe/mosn/pkg/upstream/servicediscovery/confreg/servermanager"
-	"log"
-	"net"
-	"net/http"
-	_ "net/http/pprof"
-	"os"
-	"runtime"
-	"strconv"
-	"strings"
-	"sync"
-)
-
-var ClusterInitFinishChan = make(chan bool)
-
-func Start(c *config.MOSNConfig) {
-
-	runtime.GOMAXPROCS(runtime.NumCPU())
-	log.Printf("mosn config : %+v\n", c)
-
-	srvNum := len(c.Servers)
-	if srvNum == 0 {
-		log.Fatalln("no server found")
-	}
-
-	if c.ClusterManager.Clusters == nil || len(c.ClusterManager.Clusters) == 0 {
-		log.Fatalln("no cluster found")
-	}
-
-	stopChans := make([]chan bool, srvNum)
-
-	wg := sync.WaitGroup{}
-	wg.Add(1)
-
-	go func() {
-		// pprof server
-		http.ListenAndServe("0.0.0.0:9090", nil)
-	}()
-
-	inheritListeners := getInheritListeners()
-
-	for i, serverConfig := range c.Servers {
-		stopChan := stopChans[i]
-
-		//1. server config prepare
-		//server config
-		sc := config.ParseServerConfig(&serverConfig)
-
-		//cluster manager filter
-		cmf := &clusterManagerFilter{}
-
-		//2. initialize server instance
-		srv := server.NewServer(sc, cmf)
-
-		//add listener
-		if serverConfig.Listeners == nil || len(serverConfig.Listeners) == 0 {
-			log.Fatalln("no listener found")
-		}
-
-		for _, listenerConfig := range serverConfig.Listeners {
-			// network filters
-			nfcf := getNetworkFilter(listenerConfig.NetworkFilters, listenerConfig.Name)
-
-			//stream filters
-			sfcf := getStreamFilters(listenerConfig.StreamFilters)
-
-			srv.AddListener(config.ParseListenerConfig(&listenerConfig, inheritListeners), nfcf, sfcf)
-		}
-
-		//config cluster
-		var clusters []v2.Cluster
-		clusterMap := make(map[string][]v2.Host)
-
-		for _, cluster := range c.ClusterManager.Clusters {
-			parsed := config.ParseClusterConfig(&cluster)
-			clusters = append(clusters, parsed)
-			clusterMap[parsed.Name] = config.ParseHostConfig(&cluster)
-		}
-		cmf.cccb.UpdateClusterConfig(clusters)
-
-		for clusterName, hosts := range clusterMap {
-			cmf.chcb.UpdateClusterHost(clusterName, 0, hosts)
-		}
-
-		go func() {
-			srv.Start()
-			select {
-			case <-stopChan:
-				srv.Close()
-			}
-		}()
-	}
-
-	//close legacy listeners
-	for _, ln := range inheritListeners {
-		if !ln.Remain {
-			log.Println("close useless legacy listener:", ln.Addr)
-			ln.InheritListener.Close()
-		}
-	}
-
-	//todo: daemon running
-
-	//add cluster's callback
-
-	wg.Wait()
-}
-
-func getNetworkFilter(configs []config.FilterConfig, name string) types.NetworkFilterChainFactory {
->>>>>>> 91bbd97d
 	if len(configs) != 1 {
 		log.StartLogger.Fatalln("only one network filter supported, but got ", len(configs))
 	}
@@ -246,11 +139,7 @@
 	}
 
 	return &proxy.GenericProxyFilterConfigFactory{
-<<<<<<< HEAD
 		Proxy: config.ParseProxyFilter(c),
-=======
-		Proxy: config.ParseProxyFilter(c, name),
->>>>>>> 91bbd97d
 	}
 }
 
@@ -321,23 +210,23 @@
 	// &_WARMUPWEIGHT=10&app_name=bar1&zone=GZ00A&_MAXREADIDLETIME=30&_IDLETIMEOUT=27&v=4.0
 	// &_WEIGHT=100&startTime=1524565802559
 	i++
-	fmt.Println("Call back by confreg %d times\n",i,zoneServers)
+	log.StartLogger.Debugf("Call back by confreg %d times\n", i, zoneServers)
 
 	dataId = dataId[:len(dataId)-8]
 	serviceName := dataId
 
-	fmt.Println(serviceName)
+	log.StartLogger.Debugf(serviceName)
 	var hosts []v2.Host
 	for _, val := range zoneServers {
 		for _, v := range val {
 
-			idx := strings.Index( v,"?")
+			idx := strings.Index(v, "?")
 			if idx > 0 {
 				ipaddress := v[:idx]
 				hosts = append(hosts, v2.Host{
 					Address: ipaddress,
 				})
-				fmt.Println(ipaddress)
+				log.StartLogger.Debugf(ipaddress)
 			}
 		}
 	}
