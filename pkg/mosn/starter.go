--- conflicted
+++ resolved
@@ -27,7 +27,6 @@
 func Start(c *config.MOSNConfig) {
 	log.StartLogger.Infof("start by config : %+v", c)
 
-<<<<<<< HEAD
 	runtime.GOMAXPROCS(runtime.NumCPU())
 
 	srvNum := len(c.Servers)
@@ -40,26 +39,12 @@
 	if c.ClusterManager.Clusters == nil || len(c.ClusterManager.Clusters) == 0 {
 		log.StartLogger.Fatalln("no cluster found")
 	}
-=======
-    runtime.GOMAXPROCS(runtime.NumCPU())
-    log.Printf("mosn config : %+v\n", c)
 
-    srvNum := len(c.Servers)
-    if srvNum == 0 {
-        log.Fatalln("no server found")
-    }
+	stopChans := make([]chan bool, srvNum)
 
-    if c.ClusterManager.Clusters == nil || len(c.ClusterManager.Clusters) == 0 {
-        log.Fatalln("no cluster found")
-    }
->>>>>>> d0fd4a44
+	wg := sync.WaitGroup{}
+	wg.Add(1)
 
-    stopChans := make([]chan bool, srvNum)
-
-    wg := sync.WaitGroup{}
-    wg.Add(1)
-
-<<<<<<< HEAD
 	go func() {
 		// pprof server
 		http.ListenAndServe("0.0.0.0:9090", nil)
@@ -67,66 +52,52 @@
 
 	//get inherit fds
 	inheritListeners := getInheritListeners()
-=======
 
-    go func() {
-        // pprof server
-        http.ListenAndServe("0.0.0.0:9090", nil)
-    }()
->>>>>>> d0fd4a44
+	for i, serverConfig := range c.Servers {
+		stopChan := stopChans[i]
 
-    inheritListeners := getInheritListeners()
+		//1. server config prepare
+		//server config
+		sc := config.ParseServerConfig(&serverConfig)
 
-    for i, serverConfig := range c.Servers {
-        stopChan := stopChans[i]
+		//cluster manager filter
+		cmf := &clusterManagerFilter{}
 
-        //1. server config prepare
-        //server config
-        sc := config.ParseServerConfig(&serverConfig)
+		//2. initialize server instance
+		srv := server.NewServer(sc, cmf)
 
-        //cluster manager filter
-        cmf := &clusterManagerFilter{}
-
-<<<<<<< HEAD
 		//add listener
 		if serverConfig.Listeners == nil || len(serverConfig.Listeners) == 0 {
 			log.StartLogger.Fatalln("no listener found")
 		}
-=======
-        //2. initialize server instance
-        srv := server.NewServer(sc, cmf)
->>>>>>> d0fd4a44
 
-        //add listener
-        if serverConfig.Listeners == nil || len(serverConfig.Listeners) == 0 {
-            log.Fatalln("no listener found")
-        }
+		for _, listenerConfig := range serverConfig.Listeners {
+			// network filters
+			nfcf := getNetworkFilter(listenerConfig.NetworkFilters)
 
-        for _, listenerConfig := range serverConfig.Listeners {
-            // network filters
-            nfcf := getNetworkFilter(listenerConfig.NetworkFilters,listenerConfig.Name)
+			//stream filters
+			sfcf := getStreamFilters(listenerConfig.StreamFilters)
 
-            //stream filters
-            sfcf := getStreamFilters(listenerConfig.StreamFilters)
+			srv.AddListener(config.ParseListenerConfig(&listenerConfig, inheritListeners), nfcf, sfcf)
+		}
 
-            srv.AddListener(config.ParseListenerConfig(&listenerConfig, inheritListeners), nfcf, sfcf)
-        }
+		var clusters []v2.Cluster
+		clusterMap := make(map[string][]v2.Host)
 
-        var clusters []v2.Cluster
-        clusterMap := make(map[string][]v2.Host)
+		for _, cluster := range c.ClusterManager.Clusters {
+			parsed := config.ParseClusterConfig(&cluster)
+			clusters = append(clusters, parsed)
+			clusterMap[parsed.Name] = config.ParseHostConfig(&cluster)
+		}
+		cmf.cccb.UpdateClusterConfig(clusters)
 
-        for _, cluster := range c.ClusterManager.Clusters {
-            parsed := config.ParseClusterConfig(&cluster)
-            clusters = append(clusters, parsed)
-            clusterMap[parsed.Name] = config.ParseHostConfig(&cluster)
-        }
-        cmf.cccb.UpdateClusterConfig(clusters)
+		for clusterName, hosts := range clusterMap {
+			cmf.chcb.UpdateClusterHost(clusterName, 0, hosts)
+		}
 
-        for clusterName, hosts := range clusterMap {
-            cmf.chcb.UpdateClusterHost(clusterName, 0, hosts)
-        }
+		go func() {
+			srv.Start() //开启连接
 
-<<<<<<< HEAD
 			select {
 			case <-stopChan:
 				srv.Close()
@@ -137,37 +108,16 @@
 	//close legacy listeners
 	for _, ln := range inheritListeners {
 		if !ln.Remain {
-			log.StartLogger.Infof("close useless legacy listener: %v", ln.Addr)
+			log.StartLogger.Println("close useless legacy listener:", ln.Addr)
 			ln.InheritListener.Close()
 		}
 	}
-=======
-        go func() {
-            srv.Start() //开启连接
 
->>>>>>> d0fd4a44
-
-            select {
-            case <-stopChan:
-                srv.Close()
-            }
-        }()
-    }
-
-
-    //close legacy listeners
-    for _, ln := range inheritListeners {
-        if !ln.Remain {
-            log.Println("close useless legacy listener:", ln.Addr)
-            ln.InheritListener.Close()
-        }
-    }
-
-    //todo: daemon running
-    wg.Wait()
+	//todo: daemon running
+	wg.Wait()
 }
 
-func getNetworkFilter(configs []config.FilterConfig,name string) types.NetworkFilterChainFactory {
+func getNetworkFilter(configs []config.FilterConfig) types.NetworkFilterChainFactory {
 	if len(configs) != 1 {
 		log.StartLogger.Fatalln("only one network filter supported, but got ", len(configs))
 	}
@@ -179,7 +129,7 @@
 	}
 
 	return &proxy.GenericProxyFilterConfigFactory{
-		Proxy: config.ParseProxyFilter(c,name),
+		Proxy: config.ParseProxyFilter(c),
 	}
 }
 
