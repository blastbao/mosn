--- conflicted
+++ resolved
@@ -59,11 +59,7 @@
 	case *sofarpc.BoltResponse:
 		return encodeResponse(ctx, cmd)
 	default:
-<<<<<<< HEAD
-		log.ByContext(ctx).Errorf("[protocol][sofarpc] boltv1 encode with unknown command : %+v", model)
-=======
-		log.DefaultLogger.Errorf("unknown model : %+v", model)
->>>>>>> 6191e4b6
+		log.Proxy.Errorf(ctx, "[protocol][sofarpc] boltv1 encode with unknown command : %+v", model)
 		return nil, rpc.ErrUnknownType
 	}
 }
@@ -247,11 +243,7 @@
 					data.Drain(read)
 
 				} else { // not enough data
-<<<<<<< HEAD
-					log.ByContext(ctx).Debugf("[protocol][sofarpc] boltv1 decode request, no enough data for fully decode")
-=======
-					log.DefaultLogger.Debugf("BoltV1 DECODE Request, no enough data for fully decode")
->>>>>>> 6191e4b6
+					log.Proxy.Debugf(ctx, "[protocol][sofarpc] boltv1 decode request, no enough data for fully decode")
 					return cmd, nil
 				}
 
@@ -311,12 +303,7 @@
 					data.Drain(read)
 				} else {
 					// not enough data
-<<<<<<< HEAD
-					log.ByContext(ctx).Debugf("[protocol][sofarpc] boltv1 decode response, no enough data for fully decode")
-=======
-					log.DefaultLogger.Debugf("BoltV1 DECODE RESPONSE: no enough data for fully decode")
-
->>>>>>> 6191e4b6
+					log.Proxy.Debugf(ctx, "[protocol][sofarpc] boltv1 decode response, no enough data for fully decode")
 					return cmd, nil
 				}
 
