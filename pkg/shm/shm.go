/*
 * Licensed to the Apache Software Foundation (ASF) under one or more
 * contributor license agreements.  See the NOTICE file distributed with
 * this work for additional information regarding copyright ownership.
 * The ASF licenses this file to You under the Apache License, Version 2.0
 * (the "License"); you may not use this file except in compliance with
 * the License.  You may obtain a copy of the License at
 *
 *     http://www.apache.org/licenses/LICENSE-2.0
 *
 * Unless required by applicable law or agreed to in writing, software
 * distributed under the License is distributed on an "AS IS" BASIS,
 * WITHOUT WARRANTIES OR CONDITIONS OF ANY KIND, either express or implied.
 * See the License for the specific language governing permissions and
 * limitations under the License.
 */

package shm

import (
	"mosn.io/mosn/pkg/log"
	"os"
	"path/filepath"
	"syscall"
<<<<<<< HEAD
=======

	"mosn.io/mosn/pkg/log"
>>>>>>> d33729a6
)

func Alloc(name string, size int) (*ShmSpan, error) {
	path := path(name)

	os.MkdirAll(filepath.Dir(path), 0755)

	// check consistency
	if err := checkConsistency(path, size); err != nil {
		return nil, err
	}

	f, err := os.OpenFile(path, os.O_RDWR|os.O_CREATE, 0644)

	if err != nil {
		return nil, err
	}

	defer f.Close()

	if err := f.Truncate(int64(size)); err != nil {
		return nil, err
	}

	data, err := syscall.Mmap(int(f.Fd()), 0, size, syscall.PROT_WRITE, syscall.MAP_SHARED)

	if err != nil {
		return nil, err
	}

	// lock mmap data to avoid I/O page fault
	err = syscall.Mlock(data)
	if err != nil {
		log.StartLogger.Warnf("failed to mlock memory from mmap, please check the RLIMIT_MEMLOCK:%s\n", err)
	}

	return NewShmSpan(name, data), nil
}

func Free(span *ShmSpan) error {
	Clear(span.name)
	return syscall.Munmap(span.origin)
}

func Clear(name string) error {
	return os.Remove(path(name))
}<|MERGE_RESOLUTION|>--- conflicted
+++ resolved
@@ -18,15 +18,11 @@
 package shm
 
 import (
-	"mosn.io/mosn/pkg/log"
 	"os"
 	"path/filepath"
 	"syscall"
-<<<<<<< HEAD
-=======
 
 	"mosn.io/mosn/pkg/log"
->>>>>>> d33729a6
 )
 
 func Alloc(name string, size int) (*ShmSpan, error) {
