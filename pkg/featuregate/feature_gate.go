--- conflicted
+++ resolved
@@ -28,10 +28,6 @@
 	"reflect"
 
 	"github.com/spf13/pflag"
-<<<<<<< HEAD
-=======
-	"reflect"
->>>>>>> 4da0b7c7
 	"sofastack.io/sofa-mosn/pkg/log"
 )
 
