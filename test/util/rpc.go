--- conflicted
+++ resolved
@@ -80,22 +80,14 @@
 }
 
 func (c *RPCClient) SendRequest() {
-<<<<<<< HEAD
 	c.SendRequestWithData("testdata")
 }
 func (c *RPCClient) SendRequestWithData(in string) {
-	ID := atomic.AddUint32(&c.streamID, 1)
-	streamID := protocol.StreamIDConv(ID)
-	requestEncoder := c.Codec.NewStream(context.Background(), streamID, c)
-	var headers sofarpc.ProtoBasicCmd
-	data := buffer.NewIoBufferString(in)
-=======
 	ID := atomic.AddUint64(&c.streamID, 1)
 	streamID := protocol.StreamIDConv(ID)
 	requestEncoder := c.Codec.NewStream(context.Background(), c)
 	var headers sofarpc.SofaRpcCmd
-	data := buffer.NewIoBufferString("testdata")
->>>>>>> ab04754a
+	data := buffer.NewIoBufferString(in)
 	switch c.Protocol {
 	case Bolt1:
 		headers = BuildBoltV1RequestWithContent(ID, data)
